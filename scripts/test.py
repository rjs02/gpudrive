--- conflicted
+++ resolved
@@ -28,10 +28,6 @@
     batch_render_view_height=1024
 )
 
-<<<<<<< HEAD
-sim.step()
-print(sim.shape_tensor().to_torch())
-=======
 frames = []
 for steps in range(90):
     sim.step()
@@ -41,5 +37,4 @@
 
 import imageio
 
-imageio.mimsave('movie.gif', frames, duration=0.1)  # Save the frames as a gif
->>>>>>> a1c3efec
+imageio.mimsave('movie.gif', frames, duration=0.1)  # Save the frames as a gif