--- conflicted
+++ resolved
@@ -88,13 +88,11 @@
             .def("shape_tensor", &Manager::shapeTensor)
             .def("controlled_state_tensor", &Manager::controlledStateTensor)
             .def("agent_roadmap_tensor", &Manager::agentMapObservationsTensor)
-<<<<<<< HEAD
+            .def("absolute_self_observation_tensor",
+                 &Manager::absoluteSelfObservationTensor)
+            .def("agent_roadmap_tensor", &Manager::agentMapObservationsTensor)
             .def("rgb_tensor", &Manager::rgbTensor)
             .def("depth_tensor", &Manager::depthTensor);
-=======
-            .def("absolute_self_observation_tensor",
-                 &Manager::absoluteSelfObservationTensor);
->>>>>>> e7890884
     }
 
 }