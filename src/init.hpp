--- conflicted
+++ resolved
@@ -5,8 +5,6 @@
 
 namespace gpudrive
 {
-<<<<<<< HEAD
-=======
 
     // Constants computed from train files.
     constexpr size_t MAX_OBJECTS = 515;
@@ -63,7 +61,6 @@
         Map() = default;
     };
 
->>>>>>> e7890884
     struct EpisodeManager
     {
         madrona::AtomicU32 curEpisode;
@@ -90,7 +87,6 @@
         Ignore
     };
 
-<<<<<<< HEAD
     enum class DatasetInitOptions : uint32_t
     {
         FirstN,
@@ -99,18 +95,13 @@
         ExactN, // Will fail if N != NumWorlds
     };
 
-=======
->>>>>>> e7890884
     struct Parameters
     {
         float polylineReductionThreshold;
         float observationRadius;
         RewardParams rewardParams;
         CollisionBehaviour collisionBehaviour = CollisionBehaviour::AgentStop; // Default: AgentStop
-<<<<<<< HEAD
         DatasetInitOptions datasetInitOptions;
-=======
->>>>>>> e7890884
         uint32_t maxNumControlledVehicles = 10000; // Arbitrary high number to by default control all vehicles 
     };
 
@@ -118,11 +109,7 @@
     {
         EpisodeManager *episodeMgr;
         madrona::phys::ObjectManager *rigidBodyObjMgr;
-<<<<<<< HEAD
-        gpudrive::Map *map;
-=======
         Map *map;
->>>>>>> e7890884
         const Parameters *params;
     };
 
