#include "level_gen.hpp"
#include "dynamics.hpp"
#include "init.hpp"

namespace gpudrive {
using namespace madrona;
using namespace madrona::math;
using namespace madrona::phys;

// Register the entity with the broadphase system
// This is needed for every entity with all the physics components.
// Not registering an entity will cause a crash because the broadphase
// systems will still execute over entities with the physics components.
static void registerRigidBodyEntity(
    Engine &ctx,
    Entity e,
    SimObject sim_obj)
{
    ObjectID obj_id { (int32_t)sim_obj };
    ctx.get<broadphase::LeafID>(e) = PhysicsSystem::registerEntity(ctx, e, obj_id);
}

static inline void resetAgentInterface(Engine &ctx, Entity agent_iface, EntityType type, ResponseType resp_type, int32_t steps_remaining= consts::episodeLen, int32_t done = 0) {
    ctx.get<StepsRemaining>(agent_iface).t = steps_remaining;
    ctx.get<Done>(agent_iface).v = done;
    ctx.get<Reward>(agent_iface).v = 0;
    ctx.get<Info>(agent_iface) = Info{};
    ctx.get<Info>(agent_iface).type = (int32_t)type;
    ctx.get<ResponseType>(agent_iface) = resp_type;
}

static inline void resetAgent(Engine &ctx, Entity agent) {
    auto agent_iface = ctx.get<AgentInterfaceEntity>(agent).e;
    auto xCoord = ctx.get<Trajectory>(agent_iface).positions[0].x;
    auto yCoord = ctx.get<Trajectory>(agent_iface).positions[0].y;
    auto xVelocity = ctx.get<Trajectory>(agent_iface).velocities[0].x;
    auto yVelocity = ctx.get<Trajectory>(agent_iface).velocities[0].y;
    auto heading = ctx.get<Trajectory>(agent_iface).headings[0];

    ctx.get<Position>(agent) = Vector3{.x = xCoord, .y = yCoord, .z = 1};
    ctx.get<Rotation>(agent) = Quat::angleAxis(heading, madrona::math::up);
    if (ctx.get<ResponseType>(agent) == ResponseType::Static) {
        ctx.get<Velocity>(agent) = Velocity{Vector3::zero(), Vector3::zero()};
    } else {
        ctx.get<Velocity>(agent) = Velocity{Vector3{.x = xVelocity, .y = yVelocity, .z = 0}, Vector3::zero()};
    }
    ctx.get<Action>(agent_iface) = getZeroAction(ctx.data().params.dynamicsModel);
    
    resetAgentInterface(ctx, agent_iface, ctx.get<EntityType>(agent), ctx.get<ResponseType>(agent));

#ifndef GPUDRIVE_DISABLE_NARROW_PHASE
    ctx.get<CollisionDetectionEvent>(agent).hasCollided.store_release(0);
#endif
}

static inline void populateExpertTrajectory(Engine &ctx, const Entity &agent, const MapObject &agentInit) {
    const auto &agent_iface = ctx.get<AgentInterfaceEntity>(agent).e;
    auto &trajectory = ctx.get<Trajectory>(agent_iface);
    for(CountT i = 0; i < agentInit.numPositions; i++)
    {
        trajectory.positions[i] = Vector2{.x = agentInit.position[i].x - ctx.singleton<WorldMeans>().mean.x, .y = agentInit.position[i].y - ctx.singleton<WorldMeans>().mean.y};
        trajectory.velocities[i] = Vector2{.x = agentInit.velocity[i].x, .y = agentInit.velocity[i].y};
        trajectory.headings[i] = agentInit.heading[i];
        trajectory.valids[i] = (float)agentInit.valid[i];
        trajectory.inverseActions[i] = getZeroAction(ctx.data().params.dynamicsModel);
    }
    if (ctx.data().params.dynamicsModel == DynamicsModel::Classic || ctx.data().params.dynamicsModel == DynamicsModel::State){
        return;
    }
    for(CountT i = agentInit.numPositions - 2; i >=0; i--)
    {
        if(!trajectory.valids[i] || !trajectory.valids[i+1])
        {
            trajectory.inverseActions[i] = getZeroAction(ctx.data().params.dynamicsModel);
        }

        Rotation rot = Quat::angleAxis(trajectory.headings[i], madrona::math::up);
        Position pos = Vector3{.x = trajectory.positions[i].x, .y = trajectory.positions[i].y, .z = 1};
        Velocity vel = {Vector3{.x = trajectory.velocities[i].x, .y = trajectory.velocities[i].y, .z = 0}, Vector3::zero()};
        Rotation targetRot = Quat::angleAxis(trajectory.headings[i+1], madrona::math::up);
        switch (ctx.data().params.dynamicsModel) {
            case DynamicsModel::Classic:
            case DynamicsModel::State:
                // No inverse action model for classic model
                break;

            case DynamicsModel::InvertibleBicycle: {
                Velocity targetVel = {Vector3{.x = trajectory.velocities[i+1].x, .y = trajectory.velocities[i+1].y, .z = 0}, Vector3::zero()};
                trajectory.inverseActions[i] = inverseBicycleModel(rot, vel, targetRot, targetVel);
                break;
            }

            case DynamicsModel::DeltaLocal: {
                Position targetPos = Vector3{.x = trajectory.positions[i+1].x, .y = trajectory.positions[i+1].y, .z = 1};
                trajectory.inverseActions[i] = inverseDeltaModel(rot, pos, targetRot, targetPos);
                break;
            }
        }
    }
}

static inline bool isAgentStatic(Engine &ctx, Entity agent) {
    auto agent_iface = ctx.get<AgentInterfaceEntity>(agent).e;
    bool isStatic = (ctx.get<Goal>(agent).position - ctx.get<Trajectory>(agent_iface).positions[0]).length() < consts::staticThreshold;
    return !ctx.data().params.isStaticAgentControlled and isStatic;
}

static inline bool isAgentControllable(Engine &ctx, Entity agent, bool markAsExpert = false) {
    auto agent_iface = ctx.get<AgentInterfaceEntity>(agent).e;
    return ctx.data().numControlledAgents < ctx.data().params.maxNumControlledAgents &&
           ctx.get<Trajectory>(agent_iface).valids[0] &&
           ctx.get<ResponseType>(agent) == ResponseType::Dynamic &&
           !markAsExpert;
}

static inline Entity createAgent(Engine &ctx, const MapObject &agentInit) {
    assert(agentInit.type >= EntityType::Vehicle && agentInit.type <= EntityType::Cyclist);

    // The following components do not vary within an episode and so need only
    // be set once
    auto agent = ctx.makeRenderableEntity<Agent>();
    auto agent_iface = ctx.get<AgentInterfaceEntity>(agent).e = ctx.makeEntity<AgentInterface>();

    ctx.get<VehicleSize>(agent) = agentInit.vehicle_size;
    ctx.get<Scale>(agent) = Diag3x3{.d0 = agentInit.vehicle_size.length/2, .d1 = agentInit.vehicle_size.width/2, .d2 = 1};
    ctx.get<Scale>(agent) *= consts::vehicleLengthScale;
    ctx.get<ObjectID>(agent) = ObjectID{(int32_t)SimObject::Agent};
    ctx.get<EntityType>(agent) = agentInit.type;
    ctx.get<Goal>(agent)= Goal{.position = Vector2{.x = agentInit.goalPosition.x - ctx.singleton<WorldMeans>().mean.x, .y = agentInit.goalPosition.y - ctx.singleton<WorldMeans>().mean.y}};
    ctx.get<AgentID>(agent_iface) = AgentID{.id = static_cast<int32_t>(agentInit.id)};

    populateExpertTrajectory(ctx, agent, agentInit);

    //Applying custom rules
    ctx.get<ResponseType>(agent) = isAgentStatic(ctx, agent) ? ResponseType::Static : ResponseType::Dynamic;
    ctx.get<ControlledState>(agent_iface) = ControlledState{.controlled = isAgentControllable(ctx, agent, agentInit.markAsExpert)};
    ctx.data().numControlledAgents += ctx.get<ControlledState>(agent_iface).controlled;

    ctx.get<MetaData>(agent_iface) = agentInit.metadata;

    if (ctx.data().enableRender) {
        render::RenderingSystem::attachEntityToView(ctx,
                agent,
                90.f, 0.001f,
                1.5f * math::up);
    }

    return agent;
}

static Entity makeRoadEdge(Engine &ctx, const MapRoad &roadInit, CountT j) {                    
    const MapVector2 &p1 = roadInit.geometry[j];
    const MapVector2 &p2 = roadInit.geometry[j+1]; // This is guaranteed to be within bounds

    float z = 1 + (roadInit.type == EntityType::RoadEdge ? consts::lidarRoadEdgeOffset : consts::lidarRoadLineOffset);

    Vector3 start{.x = p1.x - ctx.singleton<WorldMeans>().mean.x, .y = p1.y - ctx.singleton<WorldMeans>().mean.y, .z = z};
    Vector3 end{.x = p2.x - ctx.singleton<WorldMeans>().mean.x, .y = p2.y - ctx.singleton<WorldMeans>().mean.y, .z = z};

    auto road_edge = ctx.makeRenderableEntity<PhysicsEntity>();
    ctx.get<RoadInterfaceEntity>(road_edge).e = ctx.makeEntity<RoadInterface>();

    auto pos = Vector3{.x = (start.x + end.x)/2, .y = (start.y + end.y)/2, .z = z};
    auto rot = Quat::angleAxis(atan2(end.y - start.y, end.x - start.x), madrona::math::up);
    auto scale = Diag3x3{.d0 = start.distance(end)/2, .d1 = 0.1, .d2 = 0.1};
    setRoadEntitiesProps(ctx, road_edge, pos, rot, scale, roadInit.type, ObjectID{(int32_t)SimObject::Cube}, ResponseType::Static, roadInit.id, roadInit.mapType);
    registerRigidBodyEntity(ctx, road_edge, SimObject::Cube);
    
    return road_edge;
}

float calculateDistance(float x1, float y1, float x2, float y2) {
    return sqrt(pow(x2 - x1, 2) + pow(y2 - y1, 2));
}

static Entity makeCube(Engine &ctx, const MapRoad &roadInit) {

    MapVector2 points[] = {
        roadInit.geometry[0],
        roadInit.geometry[1],
        roadInit.geometry[2],
        roadInit.geometry[3]
    };

    // Calculate distances between consecutive points
    float lengths[4];
    for (int i = 0; i < 4; ++i)
    {
        MapVector2 &p_start = points[i];
        MapVector2 &p_end = points[(i + 1) % 4]; // Wrap around to the first point
        lengths[i] = calculateDistance(p_start.x, p_start.y, p_end.x, p_end.y);
    }

    int maxLength_i = 0;
    int minLength_i = 0;
    for (int i = 1; i < 4; ++i) {
        if (lengths[i] > lengths[maxLength_i])
            maxLength_i = i;
        if (lengths[i] < lengths[minLength_i])
            minLength_i = i;
    }

    MapVector2 &start = points[maxLength_i];
    MapVector2 &end = points[(maxLength_i + 1) % 4];

    // Calculate rotation angle (assuming longer side is used to calculate angle)
    float angle = atan2(end.y - start.y, end.x - start.x);

    auto speed_bump = ctx.makeRenderableEntity<PhysicsEntity>();
    ctx.get<RoadInterfaceEntity>(speed_bump).e = ctx.makeEntity<RoadInterface>();

    float sum_x = 0.0f;
    float sum_y = 0.0f;

    for (const auto& point : points) {
        sum_x += point.x;
        sum_y += point.y;
    }

    auto pos = Vector3{.x = sum_x/4 - ctx.singleton<WorldMeans>().mean.x, .y = sum_y/4 - ctx.singleton<WorldMeans>().mean.y, .z = 1 + consts::lidarRoadLineOffset};
    auto rot = Quat::angleAxis(angle, madrona::math::up);
    auto scale = Diag3x3{.d0 = lengths[maxLength_i]/2, .d1 = lengths[minLength_i]/2, .d2 = 0.1};
    setRoadEntitiesProps(ctx, speed_bump, pos, rot, scale, roadInit.type, ObjectID{(int32_t)SimObject::SpeedBump}, ResponseType::Static, roadInit.id, roadInit.mapType);
    registerRigidBodyEntity(ctx, speed_bump, SimObject::SpeedBump);
    return speed_bump;
}

static Entity makeStopSign(Engine &ctx, const MapRoad &roadInit) {
    float x1 = roadInit.geometry[0].x;
    float y1 = roadInit.geometry[0].y;

    auto stop_sign = ctx.makeRenderableEntity<PhysicsEntity>();
    ctx.get<RoadInterfaceEntity>(stop_sign).e = ctx.makeEntity<RoadInterface>();
    
    auto pos = Vector3{.x = x1 - ctx.singleton<WorldMeans>().mean.x, .y = y1 - ctx.singleton<WorldMeans>().mean.y, .z = 1};
    auto rot = Quat::angleAxis(0, madrona::math::up);
    auto scale = Diag3x3{.d0 = 0.2, .d1 = 0.2, .d2 = 1};
    setRoadEntitiesProps(ctx, stop_sign, pos, rot, scale, EntityType::StopSign, ObjectID{(int32_t)SimObject::StopSign}, ResponseType::Static, roadInit.id, roadInit.mapType);
    registerRigidBodyEntity(ctx, stop_sign, SimObject::StopSign);
    return stop_sign;
}

static inline void createRoadEntities(Engine &ctx, const MapRoad &roadInit, CountT &idx) {
    if (idx >= consts::kMaxRoadEntityCount)
        return;
    switch (roadInit.type)
    {
        case EntityType::RoadEdge:
        case EntityType::RoadLine:
        case EntityType::RoadLane:
        {
            size_t numPoints = roadInit.numPoints;
            for (size_t j = 1; j <= numPoints - 1; j++)
            {
                auto road = ctx.data().roads[idx] = makeRoadEdge(ctx, roadInit, j-1);
                ctx.data().road_ifaces[idx++] = ctx.get<RoadInterfaceEntity>(road).e;
                if (idx >= consts::kMaxRoadEntityCount) return;
            }
            break;
        }
        case EntityType::CrossWalk:
        case EntityType::SpeedBump:
        {
            assert(roadInit.numPoints >= 4);
            // TODO: Speed Bump are not guranteed to have 4 points. Need to handle this case.
            auto road = ctx.data().roads[idx] = makeCube(ctx, roadInit);
            ctx.data().road_ifaces[idx++] = ctx.get<RoadInterfaceEntity>(road).e;
            break;
        }
        case EntityType::StopSign:
        {
            assert(roadInit.numPoints >= 1);
            // TODO: Stop Sign are not guranteed to have 1 point. Need to handle this case.
            auto road = ctx.data().roads[idx] = makeStopSign(ctx, roadInit);
            ctx.data().road_ifaces[idx++] = ctx.get<RoadInterfaceEntity>(road).e;
            break;
        }
        default:
            return;
    }
}

static void createFloorPlane(Engine &ctx)
{
    ctx.data().floorPlane = ctx.makeRenderableEntity<PhysicsEntity>();
    setRoadEntitiesProps(ctx, ctx.data().floorPlane, Vector3{.x = 0, .y = 0, .z = 0},
                         Quat::angleAxis(0, madrona::math::up),
                         Diag3x3{.d0 = 100, .d1 = 100, .d2 = 0.1},
                         EntityType::None, ObjectID{(int32_t)SimObject::Plane}, ResponseType::Static, 0, MapType::UNKNOWN);
    registerRigidBodyEntity(ctx, ctx.data().floorPlane, SimObject::Plane);
}

void createPaddingEntities(Engine &ctx) {
    for (CountT agentIdx = ctx.data().numAgents;
         agentIdx < consts::kMaxAgentCount; ++agentIdx) {
        Entity &agent_iface = ctx.data().agent_ifaces[agentIdx] = ctx.makeEntity<AgentInterface>();
        ctx.get<AgentID>(agent_iface) = AgentID{.id = -1};
        resetAgentInterface(ctx, agent_iface, EntityType::None, ResponseType::Static, 0, 1);
        ctx.get<ControlledState>(agent_iface) = ControlledState{.controlled = 0};
        auto &agent_map_obs = ctx.get<AgentMapObservations>(agent_iface);
        for (CountT i = 0; i < consts::kMaxAgentMapObservationsCount; i++) {
            agent_map_obs.obs[i] = MapObservation::zero();
        }
        auto &self_obs = ctx.get<SelfObservation>(agent_iface);
        self_obs = SelfObservation::zero();

        auto &partner_obs = ctx.get<PartnerObservations>(agent_iface);
        for (CountT i = 0; i < consts::kMaxAgentCount-1; i++) {
            partner_obs.obs[i] = PartnerObservation::zero();
        }

        Trajectory::zero(ctx.get<Trajectory>(agent_iface));
        MetaData::zero(ctx.get<MetaData>(agent_iface));
    }

    for (CountT roadIdx = ctx.data().numRoads;
         roadIdx < consts::kMaxRoadEntityCount; ++roadIdx) {
        Entity &e = ctx.data().road_ifaces[roadIdx] = ctx.makeEntity<RoadInterface>();
        ctx.get<MapObservation>(e) = MapObservation::zero();
    }
}

void createCameraEntity(Engine &ctx)
{
    auto camera = ctx.makeRenderableEntity<CameraAgent>();
    ctx.get<Position>(camera) = Vector3{.x = 0, .y = 0, .z = 20};
    ctx.get<Rotation>(camera) = (math::Quat::angleAxis(0, math::up) *
            math::Quat::angleAxis(-math::pi / 2.f, math::right)).normalize();

    render::RenderingSystem::attachEntityToView(ctx,
        camera,
        150.f, 0.001f,
        1.5f * math::up);

    ctx.data().camera_agent = camera;
}

static inline bool shouldAgentBeCreated(Engine &ctx, const MapObject &agentInit)
{
    if (ctx.data().params.IgnoreNonVehicles &&
        (agentInit.type == EntityType::Pedestrian || agentInit.type == EntityType::Cyclist))
    {
        return false;
    }
    if (ctx.data().params.initOnlyValidAgentsAtFirstStep && !agentInit.valid[0])
    {
        return false;
    }

    auto& deletedAgents = ctx.singleton<DeletedAgents>().deletedAgents;
    for (CountT i = 0; i < consts::kMaxAgentCount; i++)
    {
        if(deletedAgents[i] == agentInit.id)
        {
            return false;
        }
    }

    return true;
}

void createPersistentEntities(Engine &ctx) {
    // createFloorPlane(ctx);
    const auto& map = ctx.singleton<Map>();

    auto& mapName = ctx.singleton<MapName>();
<<<<<<< HEAD
    for (int i = 0; i < sizeof(mapName.mapName); i++) {
=======
    for (int i = 0; i < 32; i++) {
>>>>>>> a2f13599
        mapName.mapName[i] = map.mapName[i];
    }


    if (ctx.data().enableRender)
    {
        createCameraEntity(ctx);
    }

    ctx.data().numControlledAgents = 0;
    ctx.singleton<ResetMap>().reset = 0;

    auto& means = ctx.singleton<WorldMeans>().mean;
    means = {map.mean.x, map.mean.y, 0}; // TODO: Add z to the map

    CountT agentIdx = 0;
    for (CountT agentCtr = 0; agentCtr < map.numObjects && agentIdx < consts::kMaxAgentCount; ++agentCtr) {
        const auto &agentInit = map.objects[agentCtr];

        if (not shouldAgentBeCreated(ctx, agentInit))
        {
            continue;
        }

        auto agent = createAgent(ctx, agentInit);
        ctx.data().agent_ifaces[agentIdx] = ctx.get<AgentInterfaceEntity>(agent).e;
        ctx.data().agents[agentIdx++] = agent;
    }
    ctx.data().numAgents = agentIdx;

    CountT roadIdx = 0;
    for(CountT roadCtr = 0; roadCtr < map.numRoads && roadIdx < consts::kMaxRoadEntityCount; roadCtr++)
    {
        const auto &roadInit = map.roads[roadCtr];
        createRoadEntities(ctx, roadInit, roadIdx);
    }
    ctx.data().numRoads = roadIdx;

    auto &shape = ctx.singleton<Shape>();
    shape.agentEntityCount = ctx.data().numAgents;
    shape.roadEntityCount = ctx.data().numRoads;

    createPaddingEntities(ctx);

    for (CountT i = 0; i < ctx.data().numAgents; i++) {
        Entity cur_agent = ctx.data().agents[i];
        OtherAgents &other_agents = ctx.get<OtherAgents>(cur_agent);
        CountT out_idx = 0;
        for (CountT j = 0; j < ctx.data().numAgents; j++)
        {
            if (i == j)
            {
                continue;
            }

            Entity other_agent = ctx.data().agents[j];
            other_agents.e[out_idx++] = other_agent;
        }
    }
}

static void resetPersistentEntities(Engine &ctx)
{
    for (CountT idx = 0; idx < ctx.data().numAgents; ++idx)
    {
        Entity agent = ctx.data().agents[idx];
        resetAgent(ctx, agent);
        registerRigidBodyEntity(ctx, agent, SimObject::Agent);
    }

    for (CountT idx = 0; idx < ctx.data().numRoads; idx++)
    {
      Entity road = ctx.data().roads[idx];
      if(road == Entity::none()) break;
      SimObject simObjType = static_cast<SimObject>(ctx.get<ObjectID>(road).idx);
      registerRigidBodyEntity(ctx, road, simObjType);
    }
}

void destroyWorld(Engine &ctx)
{
    for (CountT idx = 0; idx < ctx.data().numAgents; ++idx)
    {
        Entity agent = ctx.data().agents[idx];
        ctx.destroyRenderableEntity(agent);
    }
    for (CountT idx = 0; idx < ctx.data().numRoads; idx++)
    {
        Entity road = ctx.data().roads[idx];
        ctx.destroyRenderableEntity(road);
    }
    if (ctx.data().enableRender)
    {
        ctx.destroyRenderableEntity(ctx.data().camera_agent);
    }
    for (CountT idx = 0; idx < consts::kMaxAgentCount; ++idx)
    {
        Entity agent_iface = ctx.data().agent_ifaces[idx];
        ctx.destroyEntity(agent_iface);
    }
    for (CountT idx = 0; idx < consts::kMaxRoadEntityCount; ++idx)
    {
        Entity road_iface = ctx.data().road_ifaces[idx];
        ctx.destroyEntity(road_iface);
    }
    ctx.data().numAgents = 0;
    ctx.data().numRoads = 0;
    ctx.data().numControlledAgents = 0;
    ctx.singleton<WorldMeans>().mean = Vector3::zero();
}


void resetWorld(Engine &ctx)
{
    resetPersistentEntities(ctx);
}

}<|MERGE_RESOLUTION|>--- conflicted
+++ resolved
@@ -45,7 +45,7 @@
         ctx.get<Velocity>(agent) = Velocity{Vector3{.x = xVelocity, .y = yVelocity, .z = 0}, Vector3::zero()};
     }
     ctx.get<Action>(agent_iface) = getZeroAction(ctx.data().params.dynamicsModel);
-    
+
     resetAgentInterface(ctx, agent_iface, ctx.get<EntityType>(agent), ctx.get<ResponseType>(agent));
 
 #ifndef GPUDRIVE_DISABLE_NARROW_PHASE
@@ -148,7 +148,7 @@
     return agent;
 }
 
-static Entity makeRoadEdge(Engine &ctx, const MapRoad &roadInit, CountT j) {                    
+static Entity makeRoadEdge(Engine &ctx, const MapRoad &roadInit, CountT j) {
     const MapVector2 &p1 = roadInit.geometry[j];
     const MapVector2 &p2 = roadInit.geometry[j+1]; // This is guaranteed to be within bounds
 
@@ -165,7 +165,7 @@
     auto scale = Diag3x3{.d0 = start.distance(end)/2, .d1 = 0.1, .d2 = 0.1};
     setRoadEntitiesProps(ctx, road_edge, pos, rot, scale, roadInit.type, ObjectID{(int32_t)SimObject::Cube}, ResponseType::Static, roadInit.id, roadInit.mapType);
     registerRigidBodyEntity(ctx, road_edge, SimObject::Cube);
-    
+
     return road_edge;
 }
 
@@ -231,7 +231,7 @@
 
     auto stop_sign = ctx.makeRenderableEntity<PhysicsEntity>();
     ctx.get<RoadInterfaceEntity>(stop_sign).e = ctx.makeEntity<RoadInterface>();
-    
+
     auto pos = Vector3{.x = x1 - ctx.singleton<WorldMeans>().mean.x, .y = y1 - ctx.singleton<WorldMeans>().mean.y, .z = 1};
     auto rot = Quat::angleAxis(0, madrona::math::up);
     auto scale = Diag3x3{.d0 = 0.2, .d1 = 0.2, .d2 = 1};
@@ -364,11 +364,7 @@
     const auto& map = ctx.singleton<Map>();
 
     auto& mapName = ctx.singleton<MapName>();
-<<<<<<< HEAD
-    for (int i = 0; i < sizeof(mapName.mapName); i++) {
-=======
     for (int i = 0; i < 32; i++) {
->>>>>>> a2f13599
         mapName.mapName[i] = map.mapName[i];
     }
 
