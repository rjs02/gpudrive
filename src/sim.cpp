--- conflicted
+++ resolved
@@ -696,14 +696,8 @@
          const WorldInit &init)
     : WorldBase(ctx),
       episodeMgr(init.episodeMgr),
-<<<<<<< HEAD
       params(*init.params),
-      MaxAgentCount(cfg.kMaxAgentCount),
-      MaxRoadEntityCount(cfg.kMaxRoadEntityCount),
       collisionPairs(initializeCollisionPairs())
-=======
-      params(*init.params)
->>>>>>> 6cfd52aa
 {
     // Below check is used to ensure that the map is not empty due to incorrect WorldInit copy to GPU
     assert(init.map->numObjects);
