--- conflicted
+++ resolved
@@ -336,18 +336,10 @@
         REQ_CUDA(cudaMemcpy(paramsDevicePtr, &(mgr_cfg.params), sizeof(Parameters), cudaMemcpyHostToDevice));
         
         int64_t worldIdx{0};
-<<<<<<< HEAD
     
         for (auto const &mapFile : mapFiles)
         {
             auto [map_, mapCounts] = MapReader::parseAndWriteOut(mapFile, mgr_cfg.execMode, mgr_cfg.params.polylineReductionThreshold);
-=======
-
-        for (auto const &mapFile : std::filesystem::directory_iterator(mgr_cfg.jsonPath))
-        {
-            Map *map_ = (Map *)MapReader::parseAndWriteOut(mapFile.path(),
-                                                           ExecMode::CUDA, mgr_cfg.params.polylineReductionThreshold);
->>>>>>> 6cfd52aa
             world_inits[worldIdx++] = WorldInit{episode_mgr, phys_obj_mgr,
                                                 viz_bridge, map_, ExecMode::CUDA, paramsDevicePtr};
         }
@@ -405,17 +397,10 @@
         HeapArray<WorldInit> world_inits(mgr_cfg.numWorlds);
 
         int64_t worldIdx{0};
-<<<<<<< HEAD
     
         for (auto const &mapFile : mapFiles)
         {
             auto [map_, mapCounts] = MapReader::parseAndWriteOut(mapFile, mgr_cfg.execMode, mgr_cfg.params.polylineReductionThreshold);
-=======
-        for (auto const &mapFile : std::filesystem::directory_iterator(mgr_cfg.jsonPath))
-        {
-            Map *map_ = (Map *)MapReader::parseAndWriteOut(mapFile.path(),
-                                                           ExecMode::CPU, mgr_cfg.params.polylineReductionThreshold);
->>>>>>> 6cfd52aa
             world_inits[worldIdx++] = WorldInit{episode_mgr, phys_obj_mgr,
                                                 viz_bridge, map_, ExecMode::CPU,  &(mgr_cfg.params)};
         }
