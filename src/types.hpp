#pragma once

#include <madrona/components.hpp>
#include <madrona/math.hpp>
#include <madrona/physics.hpp>
#include <madrona/render/ecs.hpp>

#include "consts.hpp"

namespace gpudrive {

// Include several madrona types into the simulator namespace for convenience
using madrona::Entity;
using madrona::base::Position;
using madrona::base::Rotation;
using madrona::base::Scale;
using madrona::base::ObjectID;
using madrona::phys::Velocity;
using madrona::phys::ResponseType;

// This enum is used to track the type of each entity
// The order of the enum is important and should not be changed
// The order is {Road types that can be reduced, Road types that cannot be reduced, agent types, other types}
enum class EntityType : uint32_t {
    None,
    RoadEdge,
    RoadLine,
    RoadLane,
    CrossWalk,
    SpeedBump,
    StopSign,
    Vehicle,
    Pedestrian,
    Cyclist,
    Padding,
    NumTypes,
};

struct BicycleModel {
    madrona::math::Vector2 position;
    float heading;
    float speed;
};

const int BicycleModelExportSize = 4;

static_assert(sizeof(BicycleModel) == sizeof(float) * BicycleModelExportSize);

struct VehicleSize {
  float length;
  float width;
};

struct Goal{
    madrona::math::Vector2 position;
};
// WorldReset is a per-world singleton component that causes the current
// episode to be terminated and the world regenerated
// (Singleton components like WorldReset can be accessed via Context::singleton
// (eg ctx.singleton<WorldReset>().reset = 1)
struct WorldReset {
    int32_t reset;
};

// TODO(samk): need to wrap elements in std::optional to match Nocturne?
struct Action {
    float acceleration;
    float steering;
    float headAngle;
};

// Per-agent reward
// Exported as an [N * A, 1] float tensor to training code
struct Reward {
    float v;
};

// Per-agent component that indicates that the agent's episode is finished
// This is exported per-agent for simplicity in the training code
struct Done {
    // Currently bool components are not supported due to
    // padding issues, so Done is an int32_t
    int32_t v;
};

// Observation state for the current agent.
// Positions are rescaled to the bounds of the play area to assist training.
struct SelfObservation {
    float speed;
    VehicleSize vehicle_size;
    float heading;
    Goal goal;
    float collisionState;
};

const int SelfObservationExportSize = 7;

static_assert(sizeof(SelfObservation) == sizeof(float) * SelfObservationExportSize);

struct MapObservation {
    madrona::math::Vector2 position;
    Scale scale;
    float heading;
    float type;
};

<<<<<<< HEAD
const int MapObservationExportSize = 4;

static_assert(sizeof(MapObservation) == sizeof(float) * MapObservationExportSize);
=======
static_assert(sizeof(MapObservation) == sizeof(float) * 7);
>>>>>>> ed64b140

struct PartnerObservation {
    float speed;
    madrona::math::Vector2 position;
    float heading;
    VehicleSize vehicle_size;
    float type;
};

// Egocentric observations of other agents
struct PartnerObservations {
    PartnerObservation obs[consts::kMaxAgentCount - 1];
};

const int PartnerObservationExportSize = 7;

static_assert(sizeof(PartnerObservations) == sizeof(float) *
    (consts::kMaxAgentCount - 1) * PartnerObservationExportSize);

struct AgentMapObservations {
    MapObservation obs[consts::kMaxRoadEntityCount];
};

const int AgentMapObservationExportSize = 4;

static_assert(sizeof(AgentMapObservations) == sizeof(float) *
    consts::kMaxRoadEntityCount * AgentMapObservationExportSize);

struct LidarSample {
    float depth;
    float encodedType;
};

// Linear depth values and entity type in a circle around the agent
struct Lidar {
    LidarSample samples[consts::numLidarSamples];
};

// Number of steps remaining in the episode. Allows non-recurrent policies
// to track the progression of time.
struct StepsRemaining {
    uint32_t t;
};

// Can be refactored for rewards
struct Progress {
    float maxY;
};

// Per-agent component storing Entity IDs of the other agents. Used to
// build the egocentric observations of their state.
struct OtherAgents {
    madrona::Entity e[consts::kMaxAgentCount - 1];
};

struct Trajectory {
    madrona::math::Vector2 positions[consts::kTrajectoryLength];
    madrona::math::Vector2 velocities[consts::kTrajectoryLength];
    float headings[consts::kTrajectoryLength];
    int32_t valids[consts::kTrajectoryLength];
};

struct Shape {
    int32_t agentEntityCount;
    int32_t roadEntityCount;
};

enum class ControlMode {
   EXPERT,
   BICYCLE
};

struct ControlledState {
   ControlMode controlledState; // 0: controlled by expert, 1: controlled by action inputs. Default: 1
};

struct CollisionDetectionEvent {
    madrona::AtomicI32 hasCollided{false};
};

struct AbsoluteRotation {
    Rotation rotationAsQuat;
    float rotationFromAxis;
};

struct AbsoluteSelfObservation {
    Position position;
    AbsoluteRotation rotation;
    Goal goal;
};

enum class Validity : int32_t {
    Invalid = 0,
    Valid = 1
};

struct ValidState {
    Validity valid[consts::kMaxAgentCount];
};

/* ECS Archetypes for the game */

// There are 2 Agents in the environment trying to get to the destination
struct Agent : public madrona::Archetype<
    // Basic components required for physics. Note that the current physics
    // implementation requires archetypes to have these components first
    // in this exact order.
    Position,
    Rotation,
    Scale,
    ObjectID,
    ResponseType,
    madrona::phys::broadphase::LeafID,
    Velocity,
    CollisionDetectionEvent,
  
    // Internal logic state.
    Progress,
    OtherAgents,
    EntityType,

    // gpudrive
    BicycleModel,
    VehicleSize,
    Goal,
    Trajectory,
    ControlledState,

    // Input
    Action,

    // Observations
    SelfObservation,
    AbsoluteSelfObservation,
    PartnerObservations,
    AgentMapObservations,
    Lidar,
    StepsRemaining,
    
    // Reward, episode termination
    Reward,
    Done,

    // Visualization: In addition to the fly camera, src/viewer.cpp can
    // view the scene from the perspective of entities with this component
    madrona::render::RenderCamera,
    // All entities with the Renderable component will be drawn by the
    // viewer and batch renderer
    madrona::render::Renderable

> {};

// Generic archetype for entities that need physics but don't have custom
// logic associated with them.
struct PhysicsEntity : public madrona::Archetype<
    Position, 
    Rotation,
    Scale,
    ObjectID,
    ResponseType,
    madrona::phys::broadphase::LeafID,
    Velocity,
    MapObservation,
    EntityType,
    madrona::render::Renderable
> {};

}<|MERGE_RESOLUTION|>--- conflicted
+++ resolved
@@ -104,13 +104,9 @@
     float type;
 };
 
-<<<<<<< HEAD
-const int MapObservationExportSize = 4;
+const int MapObservationExportSize = 7;
 
 static_assert(sizeof(MapObservation) == sizeof(float) * MapObservationExportSize);
-=======
-static_assert(sizeof(MapObservation) == sizeof(float) * 7);
->>>>>>> ed64b140
 
 struct PartnerObservation {
     float speed;
