--- conflicted
+++ resolved
@@ -36,19 +36,6 @@
     NumTypes,
 };
 
-<<<<<<< HEAD
-struct BicycleModel {
-    madrona::math::Vector2 position;
-    float heading;
-    float speed;
-};
-
-const int BicycleModelExportSize = 4;
-
-static_assert(sizeof(BicycleModel) == sizeof(float) * BicycleModelExportSize);
-
-=======
->>>>>>> a1c3efec
 struct VehicleSize {
   float length;
   float width;
@@ -108,11 +95,7 @@
     float collisionState;
 };
 
-<<<<<<< HEAD
-const int SelfObservationExportSize = 7;
-=======
 const size_t SelfObservationExportSize = 6;
->>>>>>> a1c3efec
 
 static_assert(sizeof(SelfObservation) == sizeof(float) * SelfObservationExportSize);
 
@@ -123,11 +106,7 @@
     float type;
 };
 
-<<<<<<< HEAD
-const int MapObservationExportSize = 7;
-=======
 const size_t MapObservationExportSize = 7;
->>>>>>> a1c3efec
 
 static_assert(sizeof(MapObservation) == sizeof(float) * MapObservationExportSize);
 
@@ -144,31 +123,20 @@
     PartnerObservation obs[consts::kMaxAgentCount - 1];
 };
 
-<<<<<<< HEAD
-const int PartnerObservationExportSize = 7;
-=======
 const size_t PartnerObservationExportSize = 7;
->>>>>>> a1c3efec
 
 static_assert(sizeof(PartnerObservations) == sizeof(float) *
     (consts::kMaxAgentCount - 1) * PartnerObservationExportSize);
 
 struct AgentMapObservations {
-    MapObservation obs[consts::kMaxAgentMapObservationsCount];
-};
-
-<<<<<<< HEAD
-const int AgentMapObservationExportSize = 7;
-
-static_assert(sizeof(AgentMapObservations) == sizeof(float) *
-    consts::kMaxRoadEntityCount * AgentMapObservationExportSize);
-=======
+    MapObservation obs[consts::kMaxRoadEntityCount];
+};
+
 const size_t AgentMapObservationExportSize = 7;
 
 static_assert(sizeof(AgentMapObservations) ==
               sizeof(float) * consts::kMaxAgentMapObservationsCount *
                   AgentMapObservationExportSize);
->>>>>>> a1c3efec
 
 struct LidarSample {
     float depth;
