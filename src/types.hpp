--- conflicted
+++ resolved
@@ -36,64 +36,6 @@
     NumTypes,
 };
 
-<<<<<<< HEAD
-// Constants computed from train files.
-constexpr size_t MAX_OBJECTS = 515;
-constexpr size_t MAX_ROADS = 956;
-constexpr size_t MAX_POSITIONS = 91;
-constexpr size_t MAX_GEOMETRY = 1746;
-
-// Cannot use Madrona::math::Vector2 because it is not a POD type.
-// Getting all zeros if using any madrona types.
-struct MapVector2
-{
-    float x;
-    float y;
-};
-
-struct MapObject
-{
-    MapVector2 position[MAX_POSITIONS];
-    float width;
-    float length;
-    float heading[MAX_POSITIONS];
-    MapVector2 velocity[MAX_POSITIONS];
-    bool valid[MAX_POSITIONS];
-    MapVector2 goalPosition;
-    EntityType type;
-
-    uint32_t numPositions;
-    uint32_t numHeadings;
-    uint32_t numVelocities;
-    uint32_t numValid;
-    MapVector2 mean;
-};
-
-struct MapRoad
-{
-    // std::array<MapPosition, MAX_POSITIONS> geometry;
-    MapVector2 geometry[MAX_GEOMETRY];
-    EntityType type;
-    uint32_t numPoints;
-    MapVector2 mean;
-};
-
-struct Map
-{
-    MapObject objects[MAX_OBJECTS];
-    MapRoad roads[MAX_ROADS];
-
-    uint32_t numObjects;
-    uint32_t numRoads;
-    uint32_t numRoadSegments;
-    MapVector2 mean;
-
-    // Constructor
-    Map() = default;
-};
-
-=======
->>>>>>> e7890884
 struct BicycleModel {
     madrona::math::Vector2 position;
     float heading;
@@ -186,14 +128,11 @@
     MapObservation obs[consts::kMaxRoadEntityCount];
 };
 
-<<<<<<< HEAD
 const int AgentMapObservationExportSize = 4;
 
 static_assert(sizeof(AgentMapObservations) == sizeof(float) *
     consts::kMaxRoadEntityCount * AgentMapObservationExportSize);
 
-=======
->>>>>>> e7890884
 struct LidarSample {
     float depth;
     float encodedType;
