import pygame
import pygame.gfxdraw
import numpy as np
from pygame.sprite import Sprite
import os
import math
import gpudrive

from pygpudrive.env.config import MadronaOption, PygameOption, RenderMode


class PyGameVisualizer:
    WINDOW_W, WINDOW_H = 1920, 1080
    BACKGROUND_COLOR = (55, 55, 55)  # Charcoal
    PADDING_PCT = 0.0
    COLOR_LIST = [
        (255, 69, 69),  # Red
        (0, 255, 0),  # Green
        (0, 0, 255),  # Blue
        (255, 255, 0),  # Yellow
        (255, 165, 0),  # Orange
    ]
    color_dict = {
        float(gpudrive.EntityType.RoadEdge): (102, 255, 102),  # Bright Green
        float(gpudrive.EntityType.RoadLine): (255, 255, 0),  # Bright Yellow
        float(gpudrive.EntityType.RoadLane): (200, 200, 200),  # Light Grey
        float(gpudrive.EntityType.SpeedBump): (255, 165, 0),  # Bright Orange
        float(gpudrive.EntityType.CrossWalk): (255, 0, 255),  # Purple
        float(gpudrive.EntityType.StopSign): (255, 0, 0),  # Bright Red
        float(gpudrive.EntityType.Vehicle): (192, 192, 192),  # Light Grey
        float(gpudrive.EntityType.Pedestrian): (128, 128, 128),  # Dark grey
    }
    # color_dict = {
    #     float(gpudrive.EntityType.RoadEdge): (34, 139, 34),  # Dark Green
    #     float(gpudrive.EntityType.RoadLine): (204, 204, 0),  # Dark Yellow
    #     float(gpudrive.EntityType.RoadLane): (105, 105, 105),  # Dark Grey
    #     float(gpudrive.EntityType.SpeedBump): (255, 140, 0),  # Dark Orange
    #     float(gpudrive.EntityType.CrossWalk): (0, 0, 139),  # Dark Blue
    #     float(gpudrive.EntityType.StopSign): (139, 0, 0),  # Dark Red
    #     float(gpudrive.EntityType.Vehicle): (169, 169, 169),  # Dark Grey
    # }

    def __init__(self, sim, render_config, goal_radius):
        self.sim = sim
        self.render_config = render_config
        self.WINDOW_W, self.WINDOW_H = render_config.resolution
        self.goal_radius = goal_radius

        self.num_agents = self.sim.shape_tensor().to_torch().cpu().numpy()
        self.num_worlds = self.sim.shape_tensor().to_torch().shape[0]

        self.padding_x = self.PADDING_PCT * self.WINDOW_W
        self.padding_y = self.PADDING_PCT * self.WINDOW_H

        self.zoom_scales_x = np.array([1.0] * self.num_worlds)
        self.zoom_scales_y = np.array([1.0] * self.num_worlds)
        self.window_centers = np.array([[0, 0]] * self.num_worlds)

        if self.render_config.render_mode in {
            RenderMode.PYGAME_ABSOLUTE,
            RenderMode.PYGAME_EGOCENTRIC,
            RenderMode.PYGAME_LIDAR,
        }:
            pygame.init()
            pygame.font.init()
            self.screen = None
            self.clock = None
            if (
                self.screen is None
                and self.render_config.view_option == PygameOption.HUMAN
            ):
                pygame.display.init()
                self.screen = pygame.display.set_mode(
                    (self.WINDOW_W, self.WINDOW_H)
                )
            if self.clock is None:
                self.clock = pygame.time.Clock()

            self.surf = pygame.Surface((self.WINDOW_W, self.WINDOW_H))
            self.compute_window_settings()
            # if self.render_config.render_mode == RenderMode.PYGAME_ABSOLUTE:
            #     self.init_map()
            # self.init_map()

    @staticmethod
    def get_all_endpoints(map_info):
        centers = map_info[:, :2]
        lengths = map_info[:, 2]
        yaws = map_info[:, 5]

        offsets = np.column_stack(
            (lengths * np.cos(yaws), lengths * np.sin(yaws))
        )
        starts = centers - offsets
        ends = centers + offsets
        return starts, ends
    
    def draw_line(self, surf, start, end, color, thickness=2):
        c1 = (start[0] + end[0]) / 2
        c2 = (start[1] + end[1]) / 2
        center_L1 = (c1, c2)
        length = math.sqrt((start[0] - end[0]) ** 2 + (start[1] - end[1]) ** 2)
        angle = math.atan2(start[1] - end[1], start[0] - end[0])

        UL = (center_L1[0] + (length/2.) * np.cos(angle) - (thickness/2.) * np.sin(angle),
            center_L1[1] + (thickness/2.) * np.cos(angle) + (length/2.) * np.sin(angle))
        UR = (center_L1[0] - (length/2.) * np.cos(angle) - (thickness/2.) * np.sin(angle),
            center_L1[1] + (thickness/2.) * np.cos(angle) - (length/2.) * np.sin(angle))
        BL = (center_L1[0] + (length/2.) * np.cos(angle) + (thickness/2.) * np.sin(angle),
            center_L1[1] - (thickness/2.) * np.cos(angle) + (length/2.) * np.sin(angle))
        BR = (center_L1[0] - (length/2.) * np.cos(angle) + (thickness/2.) * np.sin(angle),
            center_L1[1] - (thickness/2.) * np.cos(angle) - (length/2.) * np.sin(angle))

        pygame.gfxdraw.aapolygon(surf, (UL, UR, BR, BL), color)
        pygame.gfxdraw.filled_polygon(surf, (UL, UR, BR, BL), color)
    
    def draw_circle(self, surf, center, radius, color, thickness=2):
        for i in range(thickness):
            try:
                pygame.gfxdraw.aacircle(
                    surf,
                    int(center[0]),
                    int(center[1]),
                    int(radius) + i,
                    color)
            except:
                continue

    def compute_window_settings(self, map_infos=None):
        if map_infos is None:
            map_infos = (
                self.sim.map_observation_tensor().to_torch().cpu().numpy()
            )
        assert map_infos.shape[0] <= self.num_worlds
        for i in range(map_infos.shape[0]):
            map_info = map_infos[i]
            map_info = map_info[
                map_info[:, -1] != float(gpudrive.EntityType.Padding)
            ]
            roads = map_info[
                map_info[:, -1] <= float(gpudrive.EntityType.RoadLane)
            ]
            endpoints = PyGameVisualizer.get_all_endpoints(roads)

            all_endpoints = np.concatenate(endpoints, axis=0)

            # Adjust window dimensions by subtracting padding
            adjusted_window_width = self.WINDOW_W - self.padding_x
            adjusted_window_height = self.WINDOW_H - self.padding_y

            self.zoom_scales_x[i] = adjusted_window_width / (
                all_endpoints[:, 0].max() - all_endpoints[:, 0].min()
            )
            self.zoom_scales_y[i] = adjusted_window_height / (
                all_endpoints[:, 1].max() - all_endpoints[:, 1].min()
            )

            self.window_centers[i] = np.array(
                [
                    (all_endpoints[:, 0].max() + all_endpoints[:, 0].min())
                    / 2,
                    (all_endpoints[:, 1].max() + all_endpoints[:, 1].min())
                    / 2,
                ]
            )

    def scale_coords(self, coords, world_render_idx):
        """Scale the coordinates to fit within the pygame surface window and center them.
        Args:
            coords: x, y coordinates
        """
        x, y = coords
        x_scaled = (
            (x - self.window_centers[world_render_idx][0])
            * self.zoom_scales_x[world_render_idx]
            + self.WINDOW_W / 2
            - self.padding_x / 2
        )
        y_scaled = (
            (y - self.window_centers[world_render_idx][1])
            * self.zoom_scales_y[world_render_idx]
            + self.WINDOW_H / 2
            - self.padding_y / 2
        )

        return (x_scaled, y_scaled)

    @staticmethod
    def compute_agent_corners(center, width, height, rotation):
        """Draw a rectangle, centered at x, y.

        Arguments:
        x (int/float):
            The x coordinate of the center of the shape.
        y (int/float):
            The y coordinate of the center of the shape.
        width (int/float):
            The width of the rectangle.
        height (int/float):
            The height of the rectangle.
        """
        x, y = center

        points = []

        # The distance from the center of the rectangle to
        # one of the corners is the same for each corner.
        radius = math.sqrt((height / 2) ** 2 + (width / 2) ** 2)

        # Get the angle to one of the corners with respect
        # to the x-axis.
        angle = math.atan2(height / 2, width / 2)

        # Adjust angles for Pygame, where 0 angle is to the right
        # and rotations are clockwise
        angles = [
            angle - math.pi / 2 + rotation,
            math.pi - angle - math.pi / 2 + rotation,
            math.pi + angle - math.pi / 2 + rotation,
            -angle - math.pi / 2 + rotation,
        ]

        # Calculate the coordinates of each corner for Pygame
        for angle in angles:
            x_offset = radius * math.cos(angle)
            y_offset = radius * math.sin(angle)  # Invert y-coordinate
            points.append((x + x_offset, y + y_offset))

        return points

    @staticmethod
    def get_endpoints(center, map_obj):
        center_pos = center
        length = map_obj[2]  # Already half the length
        yaw = map_obj[5]

        start = center_pos - np.array(
            [length * np.cos(yaw), length * np.sin(yaw)]
        )
        end = center_pos + np.array(
            [length * np.cos(yaw), length * np.sin(yaw)]
        )
        return start, end

    def draw_line(self, surf, start, end, color):
        c1 = (start[0] + end[0]) / 2
        c2 = (start[1] + end[1]) / 2
        center_L1 = (c1, c2)
        length = math.sqrt((start[0] - end[0]) ** 2 + (start[1] - end[1]) ** 2)
        thickness = 2
        angle = math.atan2(start[1] - end[1], start[0] - end[0])

        UL = (center_L1[0] + (length/2.) * np.cos(angle) - (thickness/2.) * np.sin(angle),
            center_L1[1] + (thickness/2.) * np.cos(angle) + (length/2.) * np.sin(angle))
        UR = (center_L1[0] - (length/2.) * np.cos(angle) - (thickness/2.) * np.sin(angle),
            center_L1[1] + (thickness/2.) * np.cos(angle) - (length/2.) * np.sin(angle))
        BL = (center_L1[0] + (length/2.) * np.cos(angle) + (thickness/2.) * np.sin(angle),
            center_L1[1] - (thickness/2.) * np.cos(angle) + (length/2.) * np.sin(angle))
        BR = (center_L1[0] - (length/2.) * np.cos(angle) + (thickness/2.) * np.sin(angle),
            center_L1[1] - (thickness/2.) * np.cos(angle) - (length/2.) * np.sin(angle))

        pygame.gfxdraw.aapolygon(surf, (UL, UR, BR, BL), color)
        pygame.gfxdraw.filled_polygon(surf, (UL, UR, BR, BL), color)

    def draw_map(self, surf, map_info, world_render_idx=0):
        for idx, map_obj in enumerate(map_info):

            if map_obj[-1] == float(gpudrive.EntityType.Padding):
                continue

            elif map_obj[-1] <= float(gpudrive.EntityType.RoadLane):
                start, end = PyGameVisualizer.get_endpoints(
                    map_obj[:2], map_obj
                )
                start = self.scale_coords(start, world_render_idx)
                end = self.scale_coords(end, world_render_idx)

                # DRAW ROAD EDGE
                if map_obj[-1] == float(gpudrive.EntityType.RoadEdge):
<<<<<<< HEAD
                    self.draw_line(surf, start, end, self.color_dict[map_obj[-1]])
                # DRAW ROAD LINES/LANES
                else:
                    self.draw_line(surf, start, end, self.color_dict[map_obj[-1]])
=======
                    self.draw_line(
                        surf,
                        start,
                        end,
                        self.color_dict[map_obj[-1]],
                        thickness=2
                    )

                # DRAW ROAD LINES/LANES
                else:
                    self.draw_line(
                        surf,
                        start,
                        end,
                        self.color_dict[map_obj[-1]],
                        thickness=2
                    )
>>>>>>> ffbc020b

            # DRAW STOP SIGNS
            elif map_obj[-1] <= float(gpudrive.EntityType.StopSign):
                center, width, height, rotation = (
                    map_obj[:2],
                    map_obj[3],
                    map_obj[2],
                    map_obj[5],
                )
                if map_obj[-1] == float(gpudrive.EntityType.StopSign):
                    width *= self.zoom_scales_x[world_render_idx]
                    height *= self.zoom_scales_y[world_render_idx]

                box_corners = PyGameVisualizer.compute_agent_corners(
                    center, width, height, rotation
                )
                for i, box_corner in enumerate(box_corners):
                    box_corners[i] = self.scale_coords(
                        box_corner, world_render_idx
                    )
                pygame.gfxdraw.aapolygon(
                    surf, box_corners, self.color_dict[map_obj[-1]]
<<<<<<< HEAD
=======
                )
                pygame.gfxdraw.filled_polygon(
                    surf, box_corners, self.color_dict[map_obj[-1]]
>>>>>>> ffbc020b
                )

    def init_map(self):
        """Initialize the static map elements."""

        if self.render_config.render_mode == RenderMode.PYGAME_EGOCENTRIC:
            return
        # self.map_surfs = [self.surf.copy() * self.num  # Create a copy of the main surface to hold the map
        self.map_surf.fill(self.BACKGROUND_COLOR)
        self.map_surfs = []
        for i in range(self.num_worlds):
            map_surf = self.surf.copy()
            map_info = (
                self.sim.map_observation_tensor().to_torch()[i].cpu().numpy()
            )
            self.draw_map(map_surf, map_info, i)
            self.map_surfs.append(map_surf)

    def getRender(self, world_render_idx=0, **kwargs):
        if self.render_config.render_mode in {
            RenderMode.PYGAME_ABSOLUTE,
            RenderMode.PYGAME_EGOCENTRIC,
            RenderMode.PYGAME_LIDAR,
        }:
            cont_agent_mask = kwargs.get("cont_agent_mask", None)
            return self.draw(cont_agent_mask, world_render_idx)
        elif self.render_config.render_mode == RenderMode.MADRONA_RGB:
            if self.render_config.view_option == MadronaOption.TOP_DOWN:
                raise NotImplementedError
            return self.sim.rgb_tensor().to_torch()
        elif self.render_config.render_mode == RenderMode.MADRONA_DEPTH:
            if self.render_config.view_option == MadronaOption.TOP_DOWN:
                raise NotImplementedError
            return self.sim.depth_tensor().to_torch()

    def draw_circle(self, surf, center, radius, color, thickness):
        for i in range(thickness):
            try:
                pygame.gfxdraw.aacircle(
                    surf,
                    int(center[0]),
                    int(center[1]),
                    int(radius) + i,
                    color)
            except:
                continue


    def plotLidar(self, surf, lidar_data, world_render_idx):
        numLidarSamples = lidar_data.shape[0]

        lidar_depths = lidar_data[:, 0]
        lidar_entity_types = lidar_data[:, 1]
        lidar_pos = lidar_data[:, 2:4]

        lidar_angles = np.linspace(0, 2 * np.pi, numLidarSamples)

        num_lidar_plotted = 0

        for i in range(numLidarSamples):
            if(lidar_entity_types[i] == float(gpudrive.EntityType._None)):
                continue
            coords = lidar_pos[i]
            scaled_coords = self.scale_coords(coords, world_render_idx)
            # pygame.draw.circle(
            #     surface=surf,
            #     color=self.color_dict[lidar_entity_types[i]],
            #     center=(
            #         int(scaled_coords[0]),
            #         int(scaled_coords[1]),
            #     ),
            #     radius=2,
            # )
            pygame.gfxdraw.aacircle(
                surf,
                int(scaled_coords[0]),
                int(scaled_coords[1]),
                2,
                self.color_dict[lidar_entity_types[i]]
            )

            pygame.gfxdraw.filled_circle(
                surf,
                int(scaled_coords[0]),
                int(scaled_coords[1]),
                2,
                self.color_dict[lidar_entity_types[i]]
            )
            num_lidar_plotted += 1

        # for i in range(numLidarSamples):
        #     if(lidar_entity_types[i] == float(gpudrive.EntityType._None)):
        #         continue
        #     angle = lidar_angles[i]
        #     depth = lidar_depths[i]
        #     if depth == 0:
        #         continue
        #     x = depth * np.cos(angle)
        #     y = depth * np.sin(angle)

        #     start = self.scale_coords((0, 0), world_render_idx)
        #     end = self.scale_coords(np.array([x, y]), world_render_idx)

        #     pygame.draw.circle(
        #         surface=surf,
        #         color=self.color_dict[lidar_entity_types[i]],
        #         center=(
        #             int(end[0]),
        #             int(end[1]),
        #         ),
        #         radius=2,
        #     )
        #     # pygame.draw.line(temp_surf, (255, 255, 255), start, end, 2)
        #     num_lidar_plotted += 1

    def draw(self, cont_agent_mask, world_render_idx=0):
        """Render the environment."""

        if self.render_config.render_mode == RenderMode.PYGAME_EGOCENTRIC:
            render_rgbs = []
            num_agents = self.num_agents[world_render_idx][0]
            # Loop through each agent to render their egocentric view
            for agent_idx in range(num_agents):
                info_tensor = self.sim.info_tensor().to_torch()[
                    world_render_idx
                ]
                if info_tensor[agent_idx, -1] == float(
                    gpudrive.EntityType.Padding
                ) or info_tensor[agent_idx, -1] == float(
                    gpudrive.EntityType._None
                ):
                    continue
                
                self.surf.fill(self.BACKGROUND_COLOR)
                agent_map_info = (
                    self.sim.agent_roadmap_tensor()
                    .to_torch()[world_render_idx, agent_idx, :, :]
                    .cpu()
                    .detach()
                    .numpy()
                )
                agent_map_info = agent_map_info[
                    (agent_map_info[:, -1] != 0.0)
                    & (agent_map_info[:, -1] != 10.0)
                ]

                agent_info = (
                    self.sim.self_observation_tensor()
                    .to_torch()[world_render_idx, agent_idx, :]
                    .cpu()
                    .detach()
                    .numpy()
                )

                partner_agent_info = (
                    self.sim.partner_observations_tensor()
                    .to_torch()[world_render_idx, agent_idx, :, :]
                    .cpu()
                    .detach()
                    .numpy()
                )
                partner_agent_info = partner_agent_info[
                    partner_agent_info[:, -1] == 7.0
                ]

                goal_pos = agent_info[3:5]  # x, y
                agent_size = agent_info[1:3]  # length, width

                # Create a temporary surface for the egocentric view
                temp_surf = pygame.Surface(
                    (self.surf.get_width(), self.surf.get_height())
                )
                temp_surf.fill(self.BACKGROUND_COLOR)

                self.draw_map(temp_surf, agent_map_info)
                # Transform the map surface to the agent's egocentric view
                agent_corners = PyGameVisualizer.compute_agent_corners(
                    (0, 0), agent_size[1], agent_size[0], 0
                )
                agent_corners = [
                    self.scale_coords(corner, world_render_idx)
                    for corner in agent_corners
                ]
                current_goal_scaled = self.scale_coords(
                    goal_pos, world_render_idx
                )

                pygame.gfxdraw.aapolygon(
                    temp_surf, agent_corners, self.COLOR_LIST[0])
                pygame.gfxdraw.filled_polygon(
                    temp_surf, agent_corners, self.COLOR_LIST[0])

                self.draw_circle(
                    temp_surf,
                    current_goal_scaled,
<<<<<<< HEAD
                    self.goal_radius * self.zoom_scales_x[world_render_idx] / 2,
                    self.COLOR_LIST[0],
                    5,
=======
                    self.goal_radius * self.zoom_scales_x[world_render_idx],
                    self.COLOR_LIST[0]
>>>>>>> ffbc020b
                )

                for agent in partner_agent_info:
                    agent_pos = agent[1:3]
                    agent_rot = agent[3]
                    agent_size = agent[4:6]
                    agent_type = agent[-1]

                    agent_corners = PyGameVisualizer.compute_agent_corners(
                        agent_pos,
                        agent_size[1],
                        agent_size[0],
                        agent_rot,
                    )

                    agent_corners = [
                        self.scale_coords(corner, world_render_idx)
                        for corner in agent_corners
                    ]

                    pygame.gfxdraw.aapolygon(
<<<<<<< HEAD
                        temp_surf, agent_corners, self.color_dict[agent_type])
                    pygame.gfxdraw.filled_polygon(
                        temp_surf, agent_corners, self.color_dict[agent_type])
=======
                        temp_surf, agent_corners, self.COLOR_LIST[1])
                    pygame.gfxdraw.filled_polygon(
                        temp_surf, agent_corners, self.COLOR_LIST[1], )
>>>>>>> ffbc020b

                # blit temp surf on self.surf
                self.surf.blit(temp_surf, (0, 0))
                # Capture the RGB array for the agent's view
                render_rgbs.append(
                    PyGameVisualizer._create_image_array(self.surf)
                )

            return render_rgbs
        elif self.render_config.render_mode == RenderMode.PYGAME_ABSOLUTE:
            self.surf.fill(self.BACKGROUND_COLOR)
            # self.surf.blit(self.map_surfs[world_render_idx], (0, 0))
            map_info = (
                self.sim.map_observation_tensor()
                .to_torch()[world_render_idx]
                .cpu()
                .numpy()
            )
            self.draw_map(self.surf, map_info, world_render_idx)
            # Get agent info
            agent_info = (
                self.sim.absolute_self_observation_tensor()
                .to_torch()[world_render_idx, :, :]
                .cpu()
                .detach()
                .numpy()
            )

            # Get the agent goal positions and current positions
            agent_pos = agent_info[:, :2]  # x, y
            goal_pos = agent_info[:, 8:10]  # x, y
            agent_rot = agent_info[:, 7]  # heading
            agent_sizes = agent_info[:, 10:12]  # length, width
            agent_response_types = (
                self.sim.response_type_tensor()
                .to_torch()[world_render_idx, :, :]
                .cpu()
                .detach()
                .numpy()
            )

            num_agents = self.num_agents[world_render_idx][0]

            # Draw the agent positions
            for agent_idx in range(num_agents):
                info_tensor = self.sim.info_tensor().to_torch()[
                    world_render_idx
                ]
                if info_tensor[agent_idx, -1] == float(
                    gpudrive.EntityType.Padding
                ) or info_tensor[agent_idx, -1] == float(
                    gpudrive.EntityType._None
                ):
                    continue

                agent_corners = PyGameVisualizer.compute_agent_corners(
                    agent_pos[agent_idx],
                    agent_sizes[agent_idx, 1],
                    agent_sizes[agent_idx, 0],
                    agent_rot[agent_idx],
                )

                for i, agent_corner in enumerate(agent_corners):
                    agent_corners[i] = self.scale_coords(
                        agent_corner, world_render_idx
                    )

                current_goal_scaled = self.scale_coords(
                    goal_pos[agent_idx], world_render_idx
                )

                # mod_idx = agent_idx % len(self.COLOR_LIST)

                # if cont_agent_mask[world_render_idx, agent_idx]:
                #     mod_idx = 0

                # color = self.COLOR_LIST[mod_idx]
                if agent_idx == 1:
                    color = (255, 0, 0) # Red
                else:
                    color = (211, 211, 211) # Light grey

                if agent_response_types[agent_idx] == 2:
                    color = (128, 128, 128)

                pygame.gfxdraw.aapolygon(
                    self.surf, agent_corners, color
<<<<<<< HEAD
                )
                pygame.gfxdraw.filled_polygon(
                    self.surf, agent_corners, color
                )

                if agent_response_types[agent_idx] != 2 and info_tensor[agent_idx, -1] == float(gpudrive.EntityType.Vehicle):
                    self.draw_circle(
                        self.surf,
                        current_goal_scaled,
                        self.goal_radius * self.zoom_scales_x[world_render_idx] / 2,
                        color,
                        5,
=======
                )
                pygame.gfxdraw.filled_polygon(
                    self.surf, agent_corners, color
                )
            
                if agent_response_types[agent_idx] != 2:
                    self.draw_circle(
                        self.surf,
                        current_goal_scaled,
                        self.goal_radius * self.zoom_scales_x[world_render_idx],
                        color
>>>>>>> ffbc020b
                    )

            if self.render_config.view_option == PygameOption.HUMAN:
                pygame.event.pump()
                self.clock.tick(self.metadata["render_fps"])
                assert self.screen is not None
                self.screen.fill(0)
                self.screen.blit(self.surf, (0, 0))
                pygame.display.flip()
            elif self.render_config.view_option == PygameOption.RGB:
                return PyGameVisualizer._create_image_array(self.surf)
            else:
                return self.isopen
        elif self.render_config.render_mode == RenderMode.PYGAME_LIDAR:
            render_rgbs = []
            num_agents = self.num_agents[world_render_idx][0]
            agent_response_types = (
                self.sim.response_type_tensor()
                .to_torch()[world_render_idx, :, :]
                .cpu()
                .detach()
                .numpy()
            )
            # Loop through each agent to render their egocentric view
            for agent_idx in range(num_agents):
                info_tensor = self.sim.info_tensor().to_torch()[world_render_idx]
                if info_tensor[agent_idx, -1] == float(
                    gpudrive.EntityType.Padding
                ) or info_tensor[agent_idx, -1] == float(
                    gpudrive.EntityType._None
                ):
                    continue

                # if agent_response_types[agent_idx] == 2:
                #     continue

                self.surf.fill(self.BACKGROUND_COLOR)
                temp_surf = pygame.Surface(
                    (self.surf.get_width(), self.surf.get_height())
                )
                temp_surf.fill(self.BACKGROUND_COLOR)

                agent_info = (
                    self.sim.self_observation_tensor()
                    .to_torch()[world_render_idx, agent_idx, :]
                    .cpu()
                    .detach()
                    .numpy()
                )

                lidar_data = (
                    self.sim.lidar_tensor()
                    .to_torch()[world_render_idx, agent_idx, :, :, :] # shape is (num_worlds, num_agents, num_planes, num_samples, 2)
                    .cpu()
                    .detach()
                    .numpy()
                )
<<<<<<< HEAD
                for lidar_plane in lidar_data:
                    self.plotLidar(temp_surf, lidar_plane, world_render_idx)
=======

                lidar_depths = lidar_data[:, 0]

                lidar_angles = np.linspace(0, 2 * np.pi, numLidarSamples)

                num_lidar_plotted = 0

                for i in range(numLidarSamples):
                    angle = lidar_angles[i]
                    depth = lidar_depths[i]
                    if depth == 0:
                        continue
                    x = depth * np.cos(angle)
                    y = depth * np.sin(angle)

                    start = self.scale_coords((0, 0), world_render_idx)
                    end = self.scale_coords(np.array([x, y]), world_render_idx)

                    pygame.gfxdraw.aacircle(
                        temp_surf,
                        int(end[0]),
                        int(end[1]),
                        2,
                        (255, 255, 255)
                    )
                    pygame.gfxdraw.filled_circle(
                        temp_surf,
                        int(end[0]),
                        int(end[1]),
                        2,
                        (255, 255, 255)
                    )
                    num_lidar_plotted += 1
>>>>>>> ffbc020b

                goal_pos = agent_info[3:5]  # x, y
                agent_size = agent_info[1:3]  # length, width

                agent_corners = PyGameVisualizer.compute_agent_corners(
                    (0, 0), agent_size[1], agent_size[0], 0
                )
                agent_corners = [
                    self.scale_coords(corner, world_render_idx)
                    for corner in agent_corners
                ]
                current_goal_scaled = self.scale_coords(
                    goal_pos, world_render_idx
                )

                pygame.gfxdraw.aapolygon(
                    temp_surf, agent_corners, self.COLOR_LIST[0])
                pygame.gfxdraw.filled_polygon( 
                    temp_surf, agent_corners, self.COLOR_LIST[0])
<<<<<<< HEAD

                self.draw_circle(
                    temp_surf,
                    current_goal_scaled,
                    self.goal_radius * self.zoom_scales_x[world_render_idx] / 2,
                    self.COLOR_LIST[0],
                    5,
                )
=======
                
                self.draw_circle(
                    temp_surf,
                    current_goal_scaled,
                    self.goal_radius * self.zoom_scales_x[world_render_idx],
                    self.COLOR_LIST[0]
                )

>>>>>>> ffbc020b

                # blit temp surf on self.surf
                self.surf.blit(temp_surf, (0, 0))
                # Capture the RGB array for the agent's view
                render_rgbs.append(
                    PyGameVisualizer._create_image_array(self.surf)
                )
            return render_rgbs

    @staticmethod
    def _create_image_array(surf):
        return np.transpose(
            np.array(pygame.surfarray.pixels3d(surf)), axes=(1, 0, 2)
        )

    def destroy(self):
        pygame.display.quit()
        pygame.quit()<|MERGE_RESOLUTION|>--- conflicted
+++ resolved
@@ -277,12 +277,6 @@
 
                 # DRAW ROAD EDGE
                 if map_obj[-1] == float(gpudrive.EntityType.RoadEdge):
-<<<<<<< HEAD
-                    self.draw_line(surf, start, end, self.color_dict[map_obj[-1]])
-                # DRAW ROAD LINES/LANES
-                else:
-                    self.draw_line(surf, start, end, self.color_dict[map_obj[-1]])
-=======
                     self.draw_line(
                         surf,
                         start,
@@ -300,7 +294,6 @@
                         self.color_dict[map_obj[-1]],
                         thickness=2
                     )
->>>>>>> ffbc020b
 
             # DRAW STOP SIGNS
             elif map_obj[-1] <= float(gpudrive.EntityType.StopSign):
@@ -323,12 +316,9 @@
                     )
                 pygame.gfxdraw.aapolygon(
                     surf, box_corners, self.color_dict[map_obj[-1]]
-<<<<<<< HEAD
-=======
                 )
                 pygame.gfxdraw.filled_polygon(
                     surf, box_corners, self.color_dict[map_obj[-1]]
->>>>>>> ffbc020b
                 )
 
     def init_map(self):
@@ -524,14 +514,8 @@
                 self.draw_circle(
                     temp_surf,
                     current_goal_scaled,
-<<<<<<< HEAD
-                    self.goal_radius * self.zoom_scales_x[world_render_idx] / 2,
-                    self.COLOR_LIST[0],
-                    5,
-=======
                     self.goal_radius * self.zoom_scales_x[world_render_idx],
                     self.COLOR_LIST[0]
->>>>>>> ffbc020b
                 )
 
                 for agent in partner_agent_info:
@@ -553,15 +537,9 @@
                     ]
 
                     pygame.gfxdraw.aapolygon(
-<<<<<<< HEAD
-                        temp_surf, agent_corners, self.color_dict[agent_type])
-                    pygame.gfxdraw.filled_polygon(
-                        temp_surf, agent_corners, self.color_dict[agent_type])
-=======
                         temp_surf, agent_corners, self.COLOR_LIST[1])
                     pygame.gfxdraw.filled_polygon(
                         temp_surf, agent_corners, self.COLOR_LIST[1], )
->>>>>>> ffbc020b
 
                 # blit temp surf on self.surf
                 self.surf.blit(temp_surf, (0, 0))
@@ -649,20 +627,6 @@
 
                 pygame.gfxdraw.aapolygon(
                     self.surf, agent_corners, color
-<<<<<<< HEAD
-                )
-                pygame.gfxdraw.filled_polygon(
-                    self.surf, agent_corners, color
-                )
-
-                if agent_response_types[agent_idx] != 2 and info_tensor[agent_idx, -1] == float(gpudrive.EntityType.Vehicle):
-                    self.draw_circle(
-                        self.surf,
-                        current_goal_scaled,
-                        self.goal_radius * self.zoom_scales_x[world_render_idx] / 2,
-                        color,
-                        5,
-=======
                 )
                 pygame.gfxdraw.filled_polygon(
                     self.surf, agent_corners, color
@@ -674,7 +638,6 @@
                         current_goal_scaled,
                         self.goal_radius * self.zoom_scales_x[world_render_idx],
                         color
->>>>>>> ffbc020b
                     )
 
             if self.render_config.view_option == PygameOption.HUMAN:
@@ -732,10 +695,6 @@
                     .detach()
                     .numpy()
                 )
-<<<<<<< HEAD
-                for lidar_plane in lidar_data:
-                    self.plotLidar(temp_surf, lidar_plane, world_render_idx)
-=======
 
                 lidar_depths = lidar_data[:, 0]
 
@@ -769,7 +728,6 @@
                         (255, 255, 255)
                     )
                     num_lidar_plotted += 1
->>>>>>> ffbc020b
 
                 goal_pos = agent_info[3:5]  # x, y
                 agent_size = agent_info[1:3]  # length, width
@@ -789,16 +747,6 @@
                     temp_surf, agent_corners, self.COLOR_LIST[0])
                 pygame.gfxdraw.filled_polygon( 
                     temp_surf, agent_corners, self.COLOR_LIST[0])
-<<<<<<< HEAD
-
-                self.draw_circle(
-                    temp_surf,
-                    current_goal_scaled,
-                    self.goal_radius * self.zoom_scales_x[world_render_idx] / 2,
-                    self.COLOR_LIST[0],
-                    5,
-                )
-=======
                 
                 self.draw_circle(
                     temp_surf,
@@ -807,7 +755,6 @@
                     self.COLOR_LIST[0]
                 )
 
->>>>>>> ffbc020b
 
                 # blit temp surf on self.surf
                 self.surf.blit(temp_surf, (0, 0))
