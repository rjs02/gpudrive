import pygame
import pygame.gfxdraw
import numpy as np
from pygame.sprite import Sprite
import os
import math
import gpudrive

from pygpudrive.env.config import MadronaOption, PygameOption, RenderMode


class PyGameVisualizer:
    WINDOW_W, WINDOW_H = 1920, 1080
    BACKGROUND_COLOR = (22, 28, 32)  # Charcoal
    PADDING_PCT = 0.0
    COLOR_LIST = [
        (255, 69, 69),  # Red
        (0, 255, 0),  # Green
        (0, 0, 255),  # Blue
        (255, 255, 0),  # Yellow
        (255, 165, 0),  # Orange
    ]
    color_dict = {
        float(gpudrive.EntityType.RoadEdge): (68, 193, 123),  # Green
        float(gpudrive.EntityType.RoadLine): (255, 245, 99),  # Yellow
        float(gpudrive.EntityType.RoadLane): (225, 225, 225),  # Grey
        float(gpudrive.EntityType.SpeedBump): (255, 127, 80),  # Orange
        float(gpudrive.EntityType.CrossWalk): (30, 107, 255),  # Blue
        float(gpudrive.EntityType.StopSign): (213, 20, 20),  # Dark red
        float(gpudrive.EntityType.Vehicle): (128, 0, 128),  # Purple
    }

    def __init__(self, sim, render_config, goal_radius):
        self.sim = sim
        self.render_config = render_config
        self.WINDOW_W, self.WINDOW_H = render_config.resolution
        self.goal_radius = goal_radius

        self.num_agents = self.sim.shape_tensor().to_torch().cpu().numpy()
        self.num_worlds = self.sim.shape_tensor().to_torch().shape[0]

        self.padding_x = self.PADDING_PCT * self.WINDOW_W
        self.padding_y = self.PADDING_PCT * self.WINDOW_H

        self.zoom_scales_x = np.array([1.0] * self.num_worlds)
        self.zoom_scales_y = np.array([1.0] * self.num_worlds)
        self.window_centers = np.array([[0, 0]] * self.num_worlds)

        if self.render_config.render_mode in {
            RenderMode.PYGAME_ABSOLUTE,
            RenderMode.PYGAME_EGOCENTRIC,
            RenderMode.PYGAME_LIDAR,
        }:
            pygame.init()
            pygame.font.init()
            self.screen = None
            self.clock = None
            if (
                self.screen is None
                and self.render_config.view_option == PygameOption.HUMAN
            ):
                pygame.display.init()
                self.screen = pygame.display.set_mode(
                    (self.WINDOW_W, self.WINDOW_H)
                )
            if self.clock is None:
                self.clock = pygame.time.Clock()

            self.surf = pygame.Surface((self.WINDOW_W, self.WINDOW_H))
            self.compute_window_settings()
            # if self.render_config.render_mode == RenderMode.PYGAME_ABSOLUTE:
            #     self.init_map()
            # self.init_map()

    @staticmethod
    def get_all_endpoints(map_info):
        centers = map_info[:, :2]
        lengths = map_info[:, 2]
        yaws = map_info[:, 5]

        offsets = np.column_stack(
            (lengths * np.cos(yaws), lengths * np.sin(yaws))
        )
        starts = centers - offsets
        ends = centers + offsets
        return starts, ends

    def compute_window_settings(self, map_infos=None):
        if map_infos is None:
            map_infos = (
                self.sim.map_observation_tensor().to_torch().cpu().numpy()
            )
        assert map_infos.shape[0] <= self.num_worlds
        for i in range(map_infos.shape[0]):
            map_info = map_infos[i]
            map_info = map_info[
                map_info[:, -1] != float(gpudrive.EntityType.Padding)
            ]
            roads = map_info[
                map_info[:, -1] <= float(gpudrive.EntityType.RoadLane)
            ]
            endpoints = PyGameVisualizer.get_all_endpoints(roads)

            all_endpoints = np.concatenate(endpoints, axis=0)

            # Adjust window dimensions by subtracting padding
            adjusted_window_width = self.WINDOW_W - self.padding_x
            adjusted_window_height = self.WINDOW_H - self.padding_y

            self.zoom_scales_x[i] = adjusted_window_width / (
                all_endpoints[:, 0].max() - all_endpoints[:, 0].min()
            )
            self.zoom_scales_y[i] = adjusted_window_height / (
                all_endpoints[:, 1].max() - all_endpoints[:, 1].min()
            )

            self.window_centers[i] = np.array(
                [
                    (all_endpoints[:, 0].max() + all_endpoints[:, 0].min())
                    / 2,
                    (all_endpoints[:, 1].max() + all_endpoints[:, 1].min())
                    / 2,
                ]
            )

    def scale_coords(self, coords, world_render_idx):
        """Scale the coordinates to fit within the pygame surface window and center them.
        Args:
            coords: x, y coordinates
        """
        x, y = coords
        x_scaled = (
            (x - self.window_centers[world_render_idx][0])
            * self.zoom_scales_x[world_render_idx]
            + self.WINDOW_W / 2
            - self.padding_x / 2
        )
        y_scaled = (
            (y - self.window_centers[world_render_idx][1])
            * self.zoom_scales_y[world_render_idx]
            + self.WINDOW_H / 2
            - self.padding_y / 2
        )

        return (x_scaled, y_scaled)

    @staticmethod
    def compute_agent_corners(center, width, height, rotation):
        """Draw a rectangle, centered at x, y.

        Arguments:
        x (int/float):
            The x coordinate of the center of the shape.
        y (int/float):
            The y coordinate of the center of the shape.
        width (int/float):
            The width of the rectangle.
        height (int/float):
            The height of the rectangle.
        """
        x, y = center

        points = []

        # The distance from the center of the rectangle to
        # one of the corners is the same for each corner.
        radius = math.sqrt((height / 2) ** 2 + (width / 2) ** 2)

        # Get the angle to one of the corners with respect
        # to the x-axis.
        angle = math.atan2(height / 2, width / 2)

        # Adjust angles for Pygame, where 0 angle is to the right
        # and rotations are clockwise
        angles = [
            angle - math.pi / 2 + rotation,
            math.pi - angle - math.pi / 2 + rotation,
            math.pi + angle - math.pi / 2 + rotation,
            -angle - math.pi / 2 + rotation,
        ]

        # Calculate the coordinates of each corner for Pygame
        for angle in angles:
            x_offset = radius * math.cos(angle)
            y_offset = radius * math.sin(angle)  # Invert y-coordinate
            points.append((x + x_offset, y + y_offset))

        return points

    @staticmethod
    def get_endpoints(center, map_obj):
        center_pos = center
        length = map_obj[2]  # Already half the length
        yaw = map_obj[5]

        start = center_pos - np.array(
            [length * np.cos(yaw), length * np.sin(yaw)]
        )
        end = center_pos + np.array(
            [length * np.cos(yaw), length * np.sin(yaw)]
        )
        return start, end

    def draw_map(self, surf, map_info, world_render_idx=0):
        for idx, map_obj in enumerate(map_info):

            if map_obj[-1] == float(gpudrive.EntityType.Padding):
                continue

            elif map_obj[-1] <= float(gpudrive.EntityType.RoadLane):
                start, end = PyGameVisualizer.get_endpoints(
                    map_obj[:2], map_obj
                )
                start = self.scale_coords(start, world_render_idx)
                end = self.scale_coords(end, world_render_idx)

                # DRAW ROAD EDGE
                if map_obj[-1] == float(gpudrive.EntityType.RoadEdge):
                    pygame.draw.aaline(
                        surf,
                        self.color_dict[map_obj[-1]],
                        start,
                        end,
                        blend=1
                    )

                # DRAW ROAD LINES/LANES
                else:
                    pygame.draw.aaline(
                        surf,
                        self.color_dict[map_obj[-1]],
                        start,
                        end,
                        blend=2
                    )

            # DRAW STOP SIGNS
            elif map_obj[-1] <= float(gpudrive.EntityType.StopSign):
                center, width, height, rotation = (
                    map_obj[:2],
                    map_obj[3],
                    map_obj[2],
                    map_obj[5],
                )
                if map_obj[-1] == float(gpudrive.EntityType.StopSign):
                    width *= self.zoom_scales_x[world_render_idx]
                    height *= self.zoom_scales_y[world_render_idx]

                box_corners = PyGameVisualizer.compute_agent_corners(
                    center, width, height, rotation
                )
                for i, box_corner in enumerate(box_corners):
                    box_corners[i] = self.scale_coords(
                        box_corner, world_render_idx
                    )
                pygame.gfxdraw.aapolygon(
                    surf, box_corners, self.color_dict[map_obj[-1]]
                )
                pygame.gfxdraw.filled_polygon(
                    surf, box_corners, self.color_dict[map_obj[-1]]
                )

    def init_map(self):
        """Initialize the static map elements."""

        if self.render_config.render_mode == RenderMode.PYGAME_EGOCENTRIC:
            return
        # self.map_surfs = [self.surf.copy() * self.num  # Create a copy of the main surface to hold the map
        self.map_surf.fill(self.BACKGROUND_COLOR)
        self.map_surfs = []
        for i in range(self.num_worlds):
            map_surf = self.surf.copy()
            map_info = (
                self.sim.map_observation_tensor().to_torch()[i].cpu().numpy()
            )
            self.draw_map(map_surf, map_info, i)
            self.map_surfs.append(map_surf)

    def getRender(self, world_render_idx=0, **kwargs):
        if self.render_config.render_mode in {
            RenderMode.PYGAME_ABSOLUTE,
            RenderMode.PYGAME_EGOCENTRIC,
            RenderMode.PYGAME_LIDAR,
        }:
            cont_agent_mask = kwargs.get("cont_agent_mask", None)
            return self.draw(cont_agent_mask, world_render_idx)
        elif self.render_config.render_mode == RenderMode.MADRONA_RGB:
            if self.render_config.view_option == MadronaOption.TOP_DOWN:
                raise NotImplementedError
            return self.sim.rgb_tensor().to_torch()
        elif self.render_config.render_mode == RenderMode.MADRONA_DEPTH:
            if self.render_config.view_option == MadronaOption.TOP_DOWN:
                raise NotImplementedError
            return self.sim.depth_tensor().to_torch()
        

    def plotLidar(self, surf, lidar_data, world_render_idx):
        numLidarSamples = lidar_data.shape[0]

        lidar_depths = lidar_data[:, 0]
        lidar_entity_types = lidar_data[:, 1]
        lidar_pos = lidar_data[:, 2:4]

        lidar_angles = np.linspace(0, 2 * np.pi, numLidarSamples)

        num_lidar_plotted = 0

        for i in range(numLidarSamples):
            if(lidar_entity_types[i] == float(gpudrive.EntityType._None)):
                continue
            coords = lidar_pos[i]
            scaled_coords = self.scale_coords(coords, world_render_idx)
            pygame.draw.circle(
                surface=surf,
                color=self.color_dict[lidar_entity_types[i]],
                center=(
                    int(scaled_coords[0]),
                    int(scaled_coords[1]),
                ),
                radius=2,
            )

        # for i in range(numLidarSamples):
        #     if(lidar_entity_types[i] == float(gpudrive.EntityType._None)):
        #         continue
        #     angle = lidar_angles[i]
        #     depth = lidar_depths[i]
        #     if depth == 0:
        #         continue
        #     x = depth * np.cos(angle)
        #     y = depth * np.sin(angle)

        #     start = self.scale_coords((0, 0), world_render_idx)
        #     end = self.scale_coords(np.array([x, y]), world_render_idx)

        #     pygame.draw.circle(
        #         surface=surf,
        #         color=self.color_dict[lidar_entity_types[i]],
        #         center=(
        #             int(end[0]),
        #             int(end[1]),
        #         ),
        #         radius=2,
        #     )
        #     # pygame.draw.line(temp_surf, (255, 255, 255), start, end, 2)
        #     num_lidar_plotted += 1


    def draw(self, cont_agent_mask, world_render_idx=0):
        """Render the environment."""

        if self.render_config.render_mode == RenderMode.PYGAME_EGOCENTRIC:
            render_rgbs = []
            num_agents = self.num_agents[world_render_idx][0]
            # Loop through each agent to render their egocentric view
            for agent_idx in range(num_agents):
                info_tensor = self.sim.info_tensor().to_torch()[
                    world_render_idx
                ]
                if info_tensor[agent_idx, -1] == float(
                    gpudrive.EntityType.Padding
                ) or info_tensor[agent_idx, -1] == float(
                    gpudrive.EntityType._None
                ):
                    continue
                self.surf.fill(self.BACKGROUND_COLOR)
                agent_map_info = (
                    self.sim.agent_roadmap_tensor()
                    .to_torch()[world_render_idx, agent_idx, :, :]
                    .cpu()
                    .detach()
                    .numpy()
                )
                agent_map_info = agent_map_info[
                    (agent_map_info[:, -1] != 0.0)
                    & (agent_map_info[:, -1] != 10.0)
                ]

                agent_info = (
                    self.sim.self_observation_tensor()
                    .to_torch()[world_render_idx, agent_idx, :]
                    .cpu()
                    .detach()
                    .numpy()
                )

                partner_agent_info = (
                    self.sim.partner_observations_tensor()
                    .to_torch()[world_render_idx, agent_idx, :, :]
                    .cpu()
                    .detach()
                    .numpy()
                )
                partner_agent_info = partner_agent_info[
                    partner_agent_info[:, -1] == 7.0
                ]

                goal_pos = agent_info[3:5]  # x, y
                agent_size = agent_info[1:3]  # length, width

                # Create a temporary surface for the egocentric view
                temp_surf = pygame.Surface(
                    (self.surf.get_width(), self.surf.get_height())
                )
                temp_surf.fill(self.BACKGROUND_COLOR)

                self.draw_map(temp_surf, agent_map_info)
                # Transform the map surface to the agent's egocentric view
                agent_corners = PyGameVisualizer.compute_agent_corners(
                    (0, 0), agent_size[1], agent_size[0], 0
                )
                agent_corners = [
                    self.scale_coords(corner, world_render_idx)
                    for corner in agent_corners
                ]
                current_goal_scaled = self.scale_coords(
                    goal_pos, world_render_idx
                )

                pygame.gfxdraw.aapolygon(
                    temp_surf, agent_corners, self.COLOR_LIST[0])
                pygame.gfxdraw.filled_polygon(
                    temp_surf, agent_corners, self.COLOR_LIST[0])

                pygame.gfxdraw.aacircle(
                    temp_surf,
                    int(current_goal_scaled[0]),
                    int(current_goal_scaled[1]),
                    int(self.goal_radius * self.zoom_scales_x[world_render_idx]),
                    self.COLOR_LIST[0]
                )


                for agent in partner_agent_info:
                    agent_pos = agent[1:3]
                    agent_rot = agent[3]
                    agent_size = agent[4:6]

                    agent_corners = PyGameVisualizer.compute_agent_corners(
                        agent_pos,
                        agent_size[1],
                        agent_size[0],
                        agent_rot,
                    )

                    agent_corners = [
                        self.scale_coords(corner, world_render_idx)
                        for corner in agent_corners
                    ]

                    pygame.gfxdraw.aapolygon(
                        temp_surf, self.COLOR_LIST[1], agent_corners)
                    pygame.gfxdraw.filled_polygon(
                        temp_surf, self.COLOR_LIST[1], agent_corners)

                # blit temp surf on self.surf
                self.surf.blit(temp_surf, (0, 0))
                # Capture the RGB array for the agent's view
                render_rgbs.append(
                    PyGameVisualizer._create_image_array(self.surf)
                )

            return render_rgbs
        elif self.render_config.render_mode == RenderMode.PYGAME_ABSOLUTE:
            self.surf.fill(self.BACKGROUND_COLOR)
            # self.surf.blit(self.map_surfs[world_render_idx], (0, 0))
            map_info = (
                self.sim.map_observation_tensor()
                .to_torch()[world_render_idx]
                .cpu()
                .numpy()
            )
            self.draw_map(self.surf, map_info, world_render_idx)
            # Get agent info
            agent_info = (
                self.sim.absolute_self_observation_tensor()
                .to_torch()[world_render_idx, :, :]
                .cpu()
                .detach()
                .numpy()
            )

            # Get the agent goal positions and current positions
            agent_pos = agent_info[:, :2]  # x, y
            goal_pos = agent_info[:, 8:10]  # x, y
            agent_rot = agent_info[:, 7]  # heading
            agent_sizes = agent_info[:, 10:12]  # length, width
            agent_response_types = (
                self.sim.response_type_tensor()
                .to_torch()[world_render_idx, :, :]
                .cpu()
                .detach()
                .numpy()
            )

            num_agents = self.num_agents[world_render_idx][0]

            # Draw the agent positions
            for agent_idx in range(num_agents):
                info_tensor = self.sim.info_tensor().to_torch()[
                    world_render_idx
                ]
                if info_tensor[agent_idx, -1] == float(
                    gpudrive.EntityType.Padding
                ) or info_tensor[agent_idx, -1] == float(
                    gpudrive.EntityType._None
                ):
                    continue

                agent_corners = PyGameVisualizer.compute_agent_corners(
                    agent_pos[agent_idx],
                    agent_sizes[agent_idx, 1],
                    agent_sizes[agent_idx, 0],
                    agent_rot[agent_idx],
                )

                for i, agent_corner in enumerate(agent_corners):
                    agent_corners[i] = self.scale_coords(
                        agent_corner, world_render_idx
                    )

                current_goal_scaled = self.scale_coords(
                    goal_pos[agent_idx], world_render_idx
                )

                mod_idx = agent_idx % len(self.COLOR_LIST)

                if cont_agent_mask[world_render_idx, agent_idx]:
                    mod_idx = 0

                color = self.COLOR_LIST[mod_idx]

                if agent_response_types[agent_idx] == 2:
                    color = (128, 128, 128)

                pygame.gfxdraw.aapolygon(
                    self.surf, agent_corners, color
                )
                pygame.gfxdraw.filled_polygon(
                    self.surf, agent_corners, color
                )
            
                if agent_response_types[agent_idx] != 2:
                    pygame.gfxdraw.aacircle(
                        self.surf,
                        int(current_goal_scaled[0]),
                        int(current_goal_scaled[1]),
                        int(self.goal_radius * self.zoom_scales_x[world_render_idx]),
                        color
                    )

            if self.render_config.view_option == PygameOption.HUMAN:
                pygame.event.pump()
                self.clock.tick(self.metadata["render_fps"])
                assert self.screen is not None
                self.screen.fill(0)
                self.screen.blit(self.surf, (0, 0))
                pygame.display.flip()
            elif self.render_config.view_option == PygameOption.RGB:
                return PyGameVisualizer._create_image_array(self.surf)
            else:
                return self.isopen
        elif self.render_config.render_mode == RenderMode.PYGAME_LIDAR:
            render_rgbs = []
            num_agents = self.num_agents[world_render_idx][0]
            agent_response_types = (
                self.sim.response_type_tensor()
                .to_torch()[world_render_idx, :, :]
                .cpu()
                .detach()
                .numpy()
            )
            # Loop through each agent to render their egocentric view
            for agent_idx in range(num_agents):
                info_tensor = self.sim.info_tensor().to_torch()[world_render_idx]
                if info_tensor[agent_idx, -1] == float(
                    gpudrive.EntityType.Padding
                ) or info_tensor[agent_idx, -1] == float(
                    gpudrive.EntityType._None
                ):
                    continue

                if agent_response_types[agent_idx] == 2:
                    continue

                self.surf.fill(self.BACKGROUND_COLOR)
                temp_surf = pygame.Surface(
                    (self.surf.get_width(), self.surf.get_height())
                )
                temp_surf.fill(self.BACKGROUND_COLOR)
                
                agent_map_info = (
                    self.sim.agent_roadmap_tensor()
                    .to_torch()[world_render_idx, agent_idx, :, :]
                    .cpu()
                    .detach()
                    .numpy()
                )
                agent_map_info = agent_map_info[
                    (agent_map_info[:, -1] != 0.0)
                    & (agent_map_info[:, -1] != 10.0)
                ]

                # self.draw_map(temp_surf, agent_map_info, world_render_idx)

                agent_info = (
                    self.sim.self_observation_tensor()
                    .to_torch()[world_render_idx, agent_idx, :]
                    .cpu()
                    .detach()
                    .numpy()
                )

                lidar_data = (
                    self.sim.lidar_tensor()
                    .to_torch()[world_render_idx, agent_idx, :, :, :] # shape is (num_worlds, num_agents, num_planes, num_samples, 2)
                    .cpu()
                    .detach()
                    .numpy()
                )
<<<<<<< HEAD
                for lidar_plane in lidar_data:
                    self.plotLidar(temp_surf, lidar_plane, world_render_idx)
=======

                lidar_depths = lidar_data[:, 0]

                lidar_angles = np.linspace(0, 2 * np.pi, numLidarSamples)

                num_lidar_plotted = 0

                for i in range(numLidarSamples):
                    angle = lidar_angles[i]
                    depth = lidar_depths[i]
                    if depth == 0:
                        continue
                    x = depth * np.cos(angle)
                    y = depth * np.sin(angle)

                    start = self.scale_coords((0, 0), world_render_idx)
                    end = self.scale_coords(np.array([x, y]), world_render_idx)

                    pygame.gfxdraw.aacircle(
                        temp_surf,
                        int(end[0]),
                        int(end[1]),
                        2,
                        (255, 255, 255)
                    )
                    pygame.gfxdraw.filled_circle(
                        temp_surf,
                        int(end[0]),
                        int(end[1]),
                        2,
                        (255, 255, 255)
                    )
                    num_lidar_plotted += 1
>>>>>>> 23c256a9

                goal_pos = agent_info[3:5]  # x, y
                agent_size = agent_info[1:3]  # length, width

                agent_corners = PyGameVisualizer.compute_agent_corners(
                    (0, 0), agent_size[1], agent_size[0], 0
                )
                agent_corners = [
                    self.scale_coords(corner, world_render_idx)
                    for corner in agent_corners
                ]
                current_goal_scaled = self.scale_coords(
                    goal_pos, world_render_idx
                )

                pygame.gfxdraw.aapolygon(
                    temp_surf, agent_corners, self.COLOR_LIST[0])
                pygame.gfxdraw.filled_polygon( 
                    temp_surf, agent_corners, self.COLOR_LIST[0])
                

                pygame.gfxdraw.aacircle(
                    temp_surf,
                    int(current_goal_scaled[0]),
                    int(current_goal_scaled[1]),
                    int(self.goal_radius * self.zoom_scales_x[world_render_idx]),
                    self.COLOR_LIST[0]
                )

<<<<<<< HEAD
                pygame.draw.circle(
                    surface=temp_surf,
                    color=self.COLOR_LIST[0],
                    center=(
                        int(current_goal_scaled[0]),
                        int(current_goal_scaled[1]),
                    ),
                    radius=self.goal_radius,
                )
=======
>>>>>>> 23c256a9

                # blit temp surf on self.surf
                self.surf.blit(temp_surf, (0, 0))
                # Capture the RGB array for the agent's view
                render_rgbs.append(
                    PyGameVisualizer._create_image_array(self.surf)
                )
            return render_rgbs

    @staticmethod
    def _create_image_array(surf):
        return np.transpose(
            np.array(pygame.surfarray.pixels3d(surf)), axes=(1, 0, 2)
        )

    def destroy(self):
        pygame.display.quit()
        pygame.quit()<|MERGE_RESOLUTION|>--- conflicted
+++ resolved
@@ -618,44 +618,8 @@
                     .detach()
                     .numpy()
                 )
-<<<<<<< HEAD
                 for lidar_plane in lidar_data:
                     self.plotLidar(temp_surf, lidar_plane, world_render_idx)
-=======
-
-                lidar_depths = lidar_data[:, 0]
-
-                lidar_angles = np.linspace(0, 2 * np.pi, numLidarSamples)
-
-                num_lidar_plotted = 0
-
-                for i in range(numLidarSamples):
-                    angle = lidar_angles[i]
-                    depth = lidar_depths[i]
-                    if depth == 0:
-                        continue
-                    x = depth * np.cos(angle)
-                    y = depth * np.sin(angle)
-
-                    start = self.scale_coords((0, 0), world_render_idx)
-                    end = self.scale_coords(np.array([x, y]), world_render_idx)
-
-                    pygame.gfxdraw.aacircle(
-                        temp_surf,
-                        int(end[0]),
-                        int(end[1]),
-                        2,
-                        (255, 255, 255)
-                    )
-                    pygame.gfxdraw.filled_circle(
-                        temp_surf,
-                        int(end[0]),
-                        int(end[1]),
-                        2,
-                        (255, 255, 255)
-                    )
-                    num_lidar_plotted += 1
->>>>>>> 23c256a9
 
                 goal_pos = agent_info[3:5]  # x, y
                 agent_size = agent_info[1:3]  # length, width
@@ -685,18 +649,6 @@
                     self.COLOR_LIST[0]
                 )
 
-<<<<<<< HEAD
-                pygame.draw.circle(
-                    surface=temp_surf,
-                    color=self.COLOR_LIST[0],
-                    center=(
-                        int(current_goal_scaled[0]),
-                        int(current_goal_scaled[1]),
-                    ),
-                    radius=self.goal_radius,
-                )
-=======
->>>>>>> 23c256a9
 
                 # blit temp surf on self.surf
                 self.surf.blit(temp_surf, (0, 0))
