--- conflicted
+++ resolved
@@ -7,37 +7,6 @@
 from typing import Tuple
 
 
-<<<<<<< HEAD
-class RenderMode(Enum):
-    PYGAME_ABSOLUTE = "pygame_absolute"
-    PYGAME_EGOCENTRIC = "pygame_egocentric"
-    PYGAME_LIDAR = "pygame_lidar"
-    MADRONA_RGB = "madrona_rgb"
-    MADRONA_DEPTH = "madrona_depth"
-
-
-class PygameOption(Enum):
-    HUMAN = "human"
-    RGB = "rgb"
-
-
-class MadronaOption(Enum):
-    AGENT_VIEW = "agent_view"
-    TOP_DOWN = "top_down"
-
-
-@dataclass
-class RenderConfig:
-    render_mode: RenderMode = RenderMode.PYGAME_LIDAR
-    view_option: Enum = PygameOption.RGB
-    resolution: Tuple[int, int] = (3840, 2160)
-
-    def __str__(self):
-        return f"RenderMode: {self.render_mode.value}, ViewOption: {self.view_option.value}, Resolution: {self.resolution}"
-
-
-=======
->>>>>>> ffbc020b
 @dataclass
 class EnvConfig:
     """Configurations for gpudrive gym environment."""
@@ -46,16 +15,10 @@
     ego_state: bool = True  # Ego vehicle state
     road_map_obs: bool = True  # Road graph
     partner_obs: bool = True  # Partner vehicle info
-<<<<<<< HEAD
-    enable_lidar: bool = True  # Lidar sensor
-    disable_classical_obs: bool = True  # Disable classical obs
-
-=======
     norm_obs: bool = True
     enable_lidar: bool = (
         False  # TODO(dc): Actually integrate this with the env
     )
->>>>>>> ffbc020b
 
     # Road observation algorithm
     road_obs_algorithm: str = "linear"
